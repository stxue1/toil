#!/usr/bin/env python3
"""
Runs mypy and ignores files that do not yet have passing type hints.

Does not type check test files (any path including "src/toil/test").
"""
import os
import subprocess
import sys

pkg_root = os.path.abspath(os.path.join(os.path.dirname(__file__), '..', '..'))  # noqa
sys.path.insert(0, pkg_root)  # noqa

from src.toil.lib.resources import glob  # type: ignore


def main():
    all_files_to_check = []
    for d in ['dashboard', 'docker', 'docs', 'src']:
        all_files_to_check += glob(glob_pattern='*.py', directoryname=os.path.join(pkg_root, d))

    # TODO: Remove these paths as typing is added and mypy conflicts are addressed
    ignore_paths = [os.path.abspath(f) for f in [
        'docker/Dockerfile.py',
        'docs/conf.py',
        'docs/vendor/sphinxcontrib/fulltoc.py',
        'docs/vendor/sphinxcontrib/__init__.py',
        'src/toil/job.py',
        'src/toil/leader.py',
        'src/toil/statsAndLogging.py',
        'src/toil/common.py',
        'src/toil/realtimeLogger.py',
        'src/toil/worker.py',
        'src/toil/serviceManager.py',
        'src/toil/toilState.py',
        'src/toil/__init__.py',
        'src/toil/resource.py',
        'src/toil/deferred.py',
        'src/toil/version.py',
        'src/toil/wdl/utils.py',
        'src/toil/wdl/wdl_types.py',
        'src/toil/wdl/wdl_synthesis.py',
        'src/toil/wdl/wdl_analysis.py',
        'src/toil/wdl/wdl_functions.py',
        'src/toil/wdl/toilwdl.py',
        'src/toil/wdl/versions/draft2.py',
        'src/toil/wdl/versions/v1.py',
        'src/toil/wdl/versions/dev.py',
        'src/toil/provisioners/clusterScaler.py',
        'src/toil/provisioners/abstractProvisioner.py',
        'src/toil/provisioners/gceProvisioner.py',
        'src/toil/provisioners/__init__.py',
        'src/toil/provisioners/node.py',
        'src/toil/provisioners/aws/boto2Context.py',
        'src/toil/provisioners/aws/awsProvisioner.py',
        'src/toil/provisioners/aws/__init__.py',
        'src/toil/batchSystems/slurm.py',
        'src/toil/batchSystems/gridengine.py',
        'src/toil/batchSystems/singleMachine.py',
        'src/toil/batchSystems/abstractBatchSystem.py',
        'src/toil/batchSystems/parasol.py',
        'src/toil/batchSystems/kubernetes.py',
        'src/toil/batchSystems/torque.py',
        'src/toil/batchSystems/options.py',
        'src/toil/batchSystems/registry.py',
        'src/toil/batchSystems/lsf.py',
        'src/toil/batchSystems/__init__.py',
        'src/toil/batchSystems/abstractGridEngineBatchSystem.py',
        'src/toil/batchSystems/lsfHelper.py',
        'src/toil/batchSystems/htcondor.py',
        'src/toil/batchSystems/mesos/batchSystem.py',
        'src/toil/batchSystems/mesos/executor.py',
        'src/toil/batchSystems/mesos/conftest.py',
        'src/toil/batchSystems/mesos/__init__.py',
        'src/toil/batchSystems/mesos/test/__init__.py',
        'src/toil/cwl/conftest.py',
        'src/toil/cwl/__init__.py',
        'src/toil/cwl/cwltoil.py',
        'src/toil/fileStores/cachingFileStore.py',
        'src/toil/fileStores/abstractFileStore.py',
        'src/toil/fileStores/nonCachingFileStore.py',
        'src/toil/fileStores/__init__.py',
        'src/toil/jobStores/utils.py',
        'src/toil/jobStores/abstractJobStore.py',
        'src/toil/jobStores/conftest.py',
        'src/toil/jobStores/fileJobStore.py',
        'src/toil/jobStores/__init__.py',
        'src/toil/jobStores/googleJobStore.py',
        'src/toil/jobStores/aws/utils.py',
        'src/toil/jobStores/aws/jobStore.py',
        'src/toil/jobStores/aws/__init__.py',
        'src/toil/utils/toilDebugFile.py',
        'src/toil/utils/toilUpdateEC2Instances.py',
        'src/toil/utils/toilStatus.py',
        'src/toil/utils/toilStats.py',
        'src/toil/utils/toilSshCluster.py',
<<<<<<< HEAD
        'src/toil/utils/toilKill.py',
=======
        'src/toil/utils/toilMain.py',
>>>>>>> 3ff4acd0
        'src/toil/utils/__init__.py',
        'src/toil/utils/toilDestroyCluster.py',
        'src/toil/utils/toilDebugJob.py',
        'src/toil/utils/toilRsyncCluster.py',
        'src/toil/utils/toilClean.py',
        'src/toil/utils/toilLaunchCluster.py',
        'src/toil/lib/memoize.py',
        'src/toil/lib/throttle.py',
        'src/toil/lib/humanize.py',
        'src/toil/lib/compatibility.py',
        'src/toil/lib/iterables.py',
        'src/toil/lib/bioio.py',
        'src/toil/lib/ec2.py',
        'src/toil/lib/ec2nodes.py',
        'src/toil/lib/expando.py',
        'src/toil/lib/threading.py',
        'src/toil/lib/exceptions.py',
        'src/toil/lib/__init__.py',
        'src/toil/lib/generatedEC2Lists.py',
        'src/toil/lib/retry.py',
        'src/toil/lib/objects.py',
        'src/toil/lib/io.py',
        'src/toil/lib/docker.py',
        'src/toil/lib/encryption/_nacl.py',
        'src/toil/lib/encryption/_dummy.py',
        'src/toil/lib/encryption/conftest.py',
        'src/toil/lib/encryption/__init__.py',
        'src/toil/lib/aws/utils.py',
        'src/toil/lib/aws/__init__.py'
    ]]

    filtered_files_to_check = []
    for file_path in all_files_to_check:
        if file_path not in ignore_paths and 'src/toil/test' not in file_path:
            filtered_files_to_check.append(file_path)
    # follow-imports type checks pypi projects we don't control, so we skip it; why is this their default?
    args = ['mypy', '--follow-imports=skip'] + filtered_files_to_check
    p = subprocess.run(args=args, stdout=subprocess.PIPE)
    result = p.stdout.decode()
    print(result)
    if 'Success: no issues found' not in result:
        exit(1)


if __name__ == '__main__':
    main()<|MERGE_RESOLUTION|>--- conflicted
+++ resolved
@@ -94,11 +94,6 @@
         'src/toil/utils/toilStatus.py',
         'src/toil/utils/toilStats.py',
         'src/toil/utils/toilSshCluster.py',
-<<<<<<< HEAD
-        'src/toil/utils/toilKill.py',
-=======
-        'src/toil/utils/toilMain.py',
->>>>>>> 3ff4acd0
         'src/toil/utils/__init__.py',
         'src/toil/utils/toilDestroyCluster.py',
         'src/toil/utils/toilDebugJob.py',
