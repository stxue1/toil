# Copyright (C) 2015-2022 Regents of the University of California
#
# Licensed under the Apache License, Version 2.0 (the "License");
# you may not use this file except in compliance with the License.
# You may obtain a copy of the License at
#
#     http://www.apache.org/licenses/LICENSE-2.0
#
# Unless required by applicable law or agreed to in writing, software
# distributed under the License is distributed on an "AS IS" BASIS,
# WITHOUT WARRANTIES OR CONDITIONS OF ANY KIND, either express or implied.
# See the License for the specific language governing permissions and
# limitations under the License.
"""
Batch system for running Toil workflows on AWS Batch.

Useful with the AWS job store.

AWS Batch has no means for scheduling based on disk usage, so the backing
machines need to have "enough" disk and other constraints need to guarantee
that disk does not fill.

Assumes that an AWS Batch Queue name or ARN is already provided.

Handles creating and destroying a JobDefinition for the workflow run.

Additional containers should be launched with Singularity, not Docker.
"""
import datetime
import logging
import math
import os
import tempfile
import time
import uuid
from argparse import ArgumentParser, _ArgumentGroup
from typing import Any, Callable, Dict, Iterator, List, Optional, Set, Union

from boto.exception import BotoServerError

from toil import applianceSelf
from toil.batchSystems.abstractBatchSystem import (EXIT_STATUS_UNAVAILABLE_VALUE,
                                                   BatchJobExitReason,
                                                   UpdatedBatchJobInfo)
from toil.batchSystems.cleanup_support import BatchSystemCleanupSupport
from toil.batchSystems.contained_executor import pack_job
<<<<<<< HEAD
from toil.bus import JobAnnotationMessage
=======
from toil.bus import JobAnnotationMessage, MessageBus, MessageOutbox
>>>>>>> 4e512005
from toil.common import Config, Toil
from toil.job import JobDescription
from toil.lib.aws import get_current_aws_region, zone_to_region
from toil.lib.aws.session import establish_boto3_session
from toil.lib.conversions import b_to_mib, mib_to_b
from toil.lib.misc import slow_down, unix_now_ms, utc_now
from toil.lib.retry import retry
from toil.resource import Resource

logger = logging.getLogger(__name__)


# Map from AWS Batch terminal states to Toil batch job exit reasons
STATE_TO_EXIT_REASON: Dict[str, BatchJobExitReason] = {
    'SUCCEEDED': BatchJobExitReason.FINISHED,
    'FAILED': BatchJobExitReason.FAILED
}

# What's the max polling list size?
MAX_POLL_COUNT = 100

# AWS batch won't accept API requests asking for less than this much memory.
MIN_REQUESTABLE_MIB = 4
# AWS batch won't accept API requests asking for less than this many CPUs.
MIN_REQUESTABLE_CORES = 1

class AWSBatchBatchSystem(BatchSystemCleanupSupport):
    @classmethod
    def supportsAutoDeployment(cls) -> bool:
        return True

    def __init__(self, config: Config, maxCores: float, maxMemory: int, maxDisk: int) -> None:
        super().__init__(config, maxCores, maxMemory, maxDisk)

        # Determine region to use.
        # Either it's set specifically or maybe we can get it from the "best" zone.
        # TODO: Parse it from a full queue ARN?
        self.region = getattr(config, 'aws_batch_region')
        if self.region is None:
            self.region = get_current_aws_region()
            if self.region is None:
                # Can't proceed without a real region
                raise RuntimeError('To use AWS Batch, specify --awsBatchRegion or '
                                   'TOIL_AWS_REGION or TOIL_AWS_ZONE, or configure '
                                   'a default zone in boto')

        # Connect to AWS Batch.
        # TODO: Use a global AWSConnectionManager so we can share a client
        # cache with provisioners, etc.
        self.client = establish_boto3_session(self.region).client('batch')

        # Determine our batch queue
        self.queue = getattr(config, 'aws_batch_queue')
        if self.queue is None:
            # Make sure we actually have a queue
            raise RuntimeError("To use AWS Batch, --awsBatchQueue or TOIL_AWS_BATCH_QUEUE must be set")
        # And the role, if any, jobs should assume
        self.job_role_arn = getattr(config, 'aws_batch_job_role_arn')
        # And the Owner tag value, if any, to apply to things we create
        self.owner_tag = os.environ.get('TOIL_OWNER_TAG')

        # Try and guess what Toil work dir the workers will use.
        # We need to be able to provision (possibly shared) space there.
        # TODO: Deduplicate with Kubernetes batch system.
        self.worker_work_dir = Toil.getToilWorkDir(config.workDir)
        if (config.workDir is None and
            os.getenv('TOIL_WORKDIR') is None and
            self.worker_work_dir == tempfile.gettempdir()):

            # We defaulted to the system temp directory. But we think the
            # worker Dockerfiles will make them use /var/lib/toil instead.
            # TODO: Keep this in sync with the Dockerfile.
            self.worker_work_dir = '/var/lib/toil'

        # We assign job names based on a numerical job ID. This functionality
        # is managed by the BatchSystemLocalSupport.

        # Here is where we will store the user script resource object if we get one.
        self.user_script: Optional[Resource] = None

        # Get the image to deploy from Toil's configuration
        self.docker_image = applianceSelf()

        # We can't use AWS Batch without a job definition. But we can use one
        # of them for all the jobs. We want to lazily initialize it. This will
        # be an ARN.
        self.job_definition: Optional[str] = None

        # We need a way to map between our batch system ID numbers, and AWS Batch job IDs from the server.
        self.bs_id_to_aws_id: Dict[int, str] = {}
        self.aws_id_to_bs_id: Dict[str, int] = {}
        # We need to track if jobs were killed so they don't come out as updated
        self.killed_job_aws_ids: Set[str] = set()

    def setUserScript(self, user_script: Resource) -> None:
        logger.debug('Setting user script for deployment: {}'.format(user_script))
        self.user_script = user_script

    # setEnv is provided by BatchSystemSupport, updates self.environment

    def issueBatchJob(self, job_desc: JobDescription, job_environment: Optional[Dict[str, str]] = None) -> int:
        # Try the job as local
        local_id = self.handleLocalJob(job_desc)
        if local_id is not None:
            # It is a local job
            return local_id
        else:
            # We actually want to send to the cluster

            # Check resource requirements (managed by BatchSystemSupport)
            self.checkResourceRequest(job_desc.memory, job_desc.cores, job_desc.disk)

            # Make a batch system scope job ID
            bs_id = self.getNextJobID()
            # Make a vaguely human-readable name.
            # We could add a per-workflow prefix to use with ListTasks, but
            # ListTasks doesn't let us filter for newly done tasks, so it's not
            # actually useful for us over polling each task.
            job_name = self._ensafen_name(str(job_desc))

            # Launch the job on AWS Batch

            # Determine job environment
            environment = self.environment.copy()
            if job_environment:
                environment.update(job_environment)

            # Make a command to run it in the executor
            command_list = pack_job(job_desc, self.user_script)

            # Compose a job spec to submit
            job_spec = {
                'jobName': job_name,
                'jobQueue': self.queue,
                'jobDefinition': self._get_or_create_job_definition(),
                'containerOverrides': {
                    'command': command_list,
                    'environment': [{'name': k, 'value': v} for k, v in environment.items()],
                    'resourceRequirements': [
                        {'type': 'MEMORY', 'value': str(max(MIN_REQUESTABLE_MIB, math.ceil(b_to_mib(job_desc.memory))))},
                        {'type': 'VCPU', 'value': str(max(MIN_REQUESTABLE_CORES, math.ceil(job_desc.cores)))}
                    ]
                }
            }
            if self.owner_tag:
                # We are meant to tag everything with an owner
                job_spec['tags'] = {'Owner': self.owner_tag}

            # Launch it and get back the AWS ID that we can use to poll the task.
            # TODO: retry!
            response = self.client.submit_job(**job_spec)
            aws_id = response['jobId']

            # Tie it to the numeric ID
            self.bs_id_to_aws_id[bs_id] = aws_id
            self.aws_id_to_bs_id[aws_id] = bs_id

            if self._outbox is not None:
                # Annotate the job with the AWS Batch job ID it got.
                self._outbox.publish(JobAnnotationMessage(str(job_desc.jobStoreID), "AWSBatchJobID", aws_id))

            logger.debug('Launched job: %s', job_name)

            return bs_id

    @staticmethod
    def _ensafen_name(input_name: str) -> str:
        """
        Internal function. Should not be called outside this class.

        Make a job name safe for Amazon Batch.
        From the API docs:

            It can be up to 128 letters long. The first character must be
            alphanumeric, can contain uppercase and lowercase letters, numbers,
            hyphens (-), and underscores (_).
        """
        # Do replacements to enhance readability
        input_name = input_name.replace(" ", "-")
        # Keep only acceptable characters
        kept_chars = [c for c in input_name if c.isalnum() or c == '-' or c == '_']
        if len(kept_chars) == 0 or not kept_chars[0].isalnum():
            # Make sure we start with something alphanumeric
            kept_chars = ['j'] + kept_chars
        # Keep no more than the limit of them
        kept_chars = kept_chars[:128]
        # And re-compose them into a string
        return ''.join(kept_chars)

    def _get_runtime(self, job_detail: Dict[str, Any]) -> Optional[float]:
        """
        Internal function. Should not be called outside this class.

        Get the time that the given job ran/has been running for, in seconds,
        or None if that time is not available. Never returns 0.

        Takes an AWS JobDetail as a dict.
        """

        if 'status' not in job_detail or job_detail['status'] not in ['STARTING', 'RUNNING', 'SUCCEEDED', 'FAILED']:
            # Job is not running yet.
            logger.info("Runtime unavailable because job is still waiting")
            return None

        if 'startedAt' not in job_detail:
            # Job has no known start time
            logger.info("Runtime unavailable because job has no start time")
            return None

        start_ms = job_detail['startedAt']

        if 'stoppedAt' in job_detail:
            end_ms = job_detail['stoppedAt']
        else:
            end_ms = unix_now_ms()

        # We have a set start time, so it is/was running.
        runtime = slow_down((end_ms - start_ms) / 1000)
        # Return the time it has been running for.
        return runtime

    def _get_exit_code(self, job_detail: Dict[str, Any]) -> int:
        """
        Internal function. Should not be called outside this class.

        Get the exit code of the given JobDetail, or
        EXIT_STATUS_UNAVAILABLE_VALUE if it cannot be gotten.
        """

        return int(job_detail.get('container', {}).get('exitCode', EXIT_STATUS_UNAVAILABLE_VALUE))

    def getUpdatedBatchJob(self, maxWait: int) -> Optional[UpdatedBatchJobInfo]:
        # Remember when we started, for respecting the timeout
        entry = datetime.datetime.now()
        while ((datetime.datetime.now() - entry).total_seconds() < maxWait or not maxWait):
            result = self.getUpdatedLocalJob(0)
            if result:
                return result

            try:
                # Collect together the list of AWS and batch system IDs for tasks we
                # are acknowledging and don't care about anymore.
                acknowledged = []

                for job_detail in self._describe_jobs_in_batches():
                    if job_detail.get('status') in ['SUCCEEDED', 'FAILED']:
                        # This job is done!
                        aws_id = job_detail['jobId']
                        bs_id = self.aws_id_to_bs_id[aws_id]

                        # Acknowledge it
                        acknowledged.append((aws_id, bs_id))

                        if aws_id in self.killed_job_aws_ids:
                            # Killed jobs aren't allowed to appear as updated.
                            logger.debug('Job %s was killed so skipping it', bs_id)
                            continue

                        # Otherwise, it stopped running and it wasn't our fault.

                        # Record runtime
                        runtime = self._get_runtime(job_detail)

                        # Determine if it succeeded
                        exit_reason = STATE_TO_EXIT_REASON[job_detail['status']]

                        # Get its exit code
                        exit_code = self._get_exit_code(job_detail)

                        if job_detail['status'] == 'FAILED' and 'statusReason' in job_detail:
                            # AWS knows why the job failed, so log the error
                            logger.error('Job %s failed because: %s', bs_id, job_detail['statusReason'])

                        # Compose a result
                        return UpdatedBatchJobInfo(jobID=bs_id, exitStatus=exit_code, wallTime=runtime, exitReason=exit_reason)

            finally:
                # Drop all the records for tasks we acknowledged
                for (aws_id, bs_id) in acknowledged:
                    del self.aws_id_to_bs_id[aws_id]
                    del self.bs_id_to_aws_id[bs_id]
                    if aws_id in self.killed_job_aws_ids:
                        # We don't need to remember that we killed this job anymore.
                        self.killed_job_aws_ids.remove(aws_id)

            if maxWait:
                # Wait a bit and poll again
                time.sleep(min(maxWait/2, 1.0))
            else:
                # Only poll once
                break
        # If we get here we got nothing
        return None

    def shutdown(self) -> None:

        # Shutdown local processes first
        self.shutdownLocal()

        for aws_id in self.aws_id_to_bs_id.keys():
            # Shut down all the AWS jobs we issued.
            self._try_terminate(aws_id)

        # Get rid of the job definition we are using if we can.
        self._destroy_job_definition()

    @retry(errors=[BotoServerError])
    def _try_terminate(self, aws_id: str) -> None:
        """
        Internal function. Should not be called outside this class.

        Try to terminate an AWS Batch job.

        Succeed if it can't be canceled because it has stopped,
        but fail if it can't be canceled for some other reason.
        """
        # Remember that we killed this job so we don't show it as updated
        # later.
        self.killed_job_aws_ids.add(aws_id)
        # Kill the AWS Batch job
        self.client.terminate_job(jobId=aws_id, reason='Killed by Toil')

    @retry(errors=[BotoServerError])
    def _wait_until_stopped(self, aws_id: str) -> None:
        """
        Internal function. Should not be called outside this class.

        Wait for a terminated job to actually stop. The AWS Batch API does not
        guarantee that the status of a job will be SUCCEEDED or FAILED as soon
        as a terminate call succeeds for it, but Toil requires that a job that
        has been successfully killed can no longer be observed to be running.
        """

        while True:
            # Poll the job
            response = self.client.describe_jobs(jobs=[aws_id])
            jobs = response.get('jobs', [])
            if len(jobs) == 0:
                # Job no longer exists at all
                return
            job = jobs[0]
            if job.get('status') and job['status'] in ['SUCCEEDED', 'FAILED']:
                # The job has stopped
                return
            # Otherwise the job is still going. Wait for it to stop.
            logger.info('Waiting for killed job %s to stop', self.aws_id_to_bs_id.get(aws_id, aws_id))
            time.sleep(2)

    @retry(errors=[BotoServerError])
    def _get_or_create_job_definition(self) -> str:
        """
        Internal function. Should not be called outside this class.

        Create, if not already created, and return the ARN for the
        JobDefinition for this workflow run.
        """
        if self.job_definition is None:
            # First work out what volume mounts to make, because the type
            # system is happiest this way
            volumes: List[Dict[str, Union[str, Dict[str, str]]]] = []
            mount_points: List[Dict[str, str]] = []
            for i, shared_path in enumerate(set([
                '/var/lib/toil',
                '/var/lib/docker',
                '/var/lib/cwl',
                '/var/run/docker.sock',
                '/var/run/user',
                '/tmp',
                self.worker_work_dir
            ])):
                # For every path we want to be the same on the host and the
                # container, choose a name
                vol_name = f'mnt{i}'
                # Make a volume for that path
                volumes.append({'name': vol_name, 'host': {'sourcePath': shared_path}})
                # Mount the volume at that path
                mount_points.append({'containerPath': shared_path, 'sourceVolume': vol_name})

            job_def_spec = {
                'jobDefinitionName': 'toil-' + str(uuid.uuid4()),
                'type': 'container',
                'containerProperties': {
                    'image': self.docker_image,
                    'volumes': volumes,
                    'mountPoints': mount_points,
                    # Requirements will always be overridden but must be present anyway
                    'resourceRequirements': [
                        {'type': 'MEMORY', 'value': str(max(MIN_REQUESTABLE_MIB, math.ceil(b_to_mib(self.config.defaultMemory))))},
                        {'type': 'VCPU', 'value': str(max(MIN_REQUESTABLE_CORES, math.ceil(self.config.defaultCores)))}
                    ],
                    # Be privileged because we can. And we'd like Singularity
                    # to work even if we do have the Docker socket. See
                    # <https://github.com/moby/moby/issues/42441>.
                    'privileged': True
                },
                'retryStrategy': {'attempts': 1},
                'propagateTags': True  # This will propagate to ECS task but not to job!
            }
            if self.job_role_arn:
                # We need to give the job a role.
                # We might not be able to do much job store access without this!
                container_properties = job_def_spec['containerProperties']
                assert isinstance(container_properties, dict)
                container_properties['jobRoleArn'] = self.job_role_arn
            if self.owner_tag:
                # We are meant to tag everything with an owner
                job_def_spec['tags'] = {'Owner': self.owner_tag}
            response = self.client.register_job_definition(**job_def_spec)
            self.job_definition = response['jobDefinitionArn']

        return self.job_definition

    @retry(errors=[BotoServerError])
    def _destroy_job_definition(self) -> None:
        """
        Internal function. Should not be called outside this class.

        Destroy any job definition we have created for this workflow run.
        """
        if self.job_definition is not None:
            self.client.deregister_job_definition(jobDefinition=self.job_definition)
            # TODO: How do we tolerate it not existing anymore?
            self.job_definition = None

    def getIssuedBatchJobIDs(self) -> List[int]:
        return self.getIssuedLocalJobIDs() + list(self.bs_id_to_aws_id.keys())

    def _describe_jobs_in_batches(self) -> Iterator[Dict[str, Any]]:
        """
        Internal function. Should not be called outside this class.

        Describe all the outstanding jobs in batches of a reasonable size.
        Yields each JobDetail.
        """

        # Get all the AWS IDs to poll
        to_check = list(aws_and_bs_id[0] for aws_and_bs_id in self.aws_id_to_bs_id.items())

        while len(to_check) > 0:
            # Go through jobs we want to poll in batches of the max size
            check_batch = to_check[-MAX_POLL_COUNT:]
            # And pop them off the end of the list of jobs to check
            to_check = to_check[:-len(check_batch)]

            # TODO: retry
            response = self.client.describe_jobs(jobs=check_batch)

            # Yield each returned JobDetail
            yield from response.get('jobs', [])

    def getRunningBatchJobIDs(self) -> Dict[int, float]:
        # We need a dict from job_id (integer) to seconds it has been running
        bs_id_to_runtime = {}

        for job_detail in self._describe_jobs_in_batches():
            if job_detail.get('status') == 'RUNNING':
                runtime = self._get_runtime(job_detail)
                aws_id = job_detail['jobId']
                bs_id = self.aws_id_to_bs_id[aws_id]
                if runtime:
                    # We can measure a runtime
                    bs_id_to_runtime[bs_id] = runtime
                else:
                    # If we can't find a runtime, we can't say it's running
                    # because we can't say how long it has been running for.
                    logger.warning("Job %s is %s but has no runtime: %s", bs_id, job_detail['status'], job_detail)

        # Give back the times all our running jobs have been running for.
        return bs_id_to_runtime

    def killBatchJobs(self, job_ids: List[int]) -> None:
        # Kill all the ones that are local
        self.killLocalJobs(job_ids)

        for bs_id in job_ids:
            if bs_id in self.bs_id_to_aws_id:
                # We sent this to AWS Batch. So try to cancel it.
                self._try_terminate(self.bs_id_to_aws_id[bs_id])
                # But don't forget the mapping until we actually get the finish
                # notification for the job.
        for bs_id in job_ids:
            if bs_id in self.bs_id_to_aws_id:
                # Poll each job to make sure it is dead and won't look running,
                # before we return. TODO: we could do this in batches to save
                # requests, but we already make O(n) requests to issue the kills.
                self._wait_until_stopped(self.bs_id_to_aws_id[bs_id])

    @classmethod
    def add_options(cls, parser: Union[ArgumentParser, _ArgumentGroup]) -> None:
        parser.add_argument("--awsBatchRegion", dest="aws_batch_region", default=None,
                            help="The AWS region containing the AWS Batch queue to submit to.")
        parser.add_argument("--awsBatchQueue", dest="aws_batch_queue", default=None,
                            help="The name or ARN of the AWS Batch queue to submit to.")
        parser.add_argument("--awsBatchJobRoleArn", dest="aws_batch_job_role_arn", default=None,
                            help=("The ARN of an IAM role to run AWS Batch jobs as, so they "
                                  "can e.g. access a job store. Must be assumable by "
                                  "ecs-tasks.amazonaws.com."))

    @classmethod
    def setOptions(cls, setOption: Callable[..., None]) -> None:
        setOption("aws_batch_region", default=None)
        setOption("aws_batch_queue", default=None, env=["TOIL_AWS_BATCH_QUEUE"])
        setOption("aws_batch_job_role_arn", default=None, env=["TOIL_AWS_BATCH_JOB_ROLE_ARN"])<|MERGE_RESOLUTION|>--- conflicted
+++ resolved
@@ -44,11 +44,7 @@
                                                    UpdatedBatchJobInfo)
 from toil.batchSystems.cleanup_support import BatchSystemCleanupSupport
 from toil.batchSystems.contained_executor import pack_job
-<<<<<<< HEAD
-from toil.bus import JobAnnotationMessage
-=======
 from toil.bus import JobAnnotationMessage, MessageBus, MessageOutbox
->>>>>>> 4e512005
 from toil.common import Config, Toil
 from toil.job import JobDescription
 from toil.lib.aws import get_current_aws_region, zone_to_region
