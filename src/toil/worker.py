# Copyright (C) 2015-2021 Regents of the University of California
#
# Licensed under the Apache License, Version 2.0 (the "License");
# you may not use this file except in compliance with the License.
# You may obtain a copy of the License at
#
#     http://www.apache.org/licenses/LICENSE-2.0
#
# Unless required by applicable law or agreed to in writing, software
# distributed under the License is distributed on an "AS IS" BASIS,
# WITHOUT WARRANTIES OR CONDITIONS OF ANY KIND, either express or implied.
# See the License for the specific language governing permissions and
# limitations under the License.
import argparse
import base64
import copy
import json
import logging
import os
import pickle
import random
import shutil
import signal
import socket
import stat
import sys
import time
import traceback
from contextlib import contextmanager
from typing import Any, Callable, Iterator, List, Optional

from toil import logProcessContext
from toil.common import Config, Toil, safeUnpickleFromStream
from toil.cwl.utils import (
    CWL_INTERNAL_JOBS,
    CWL_UNSUPPORTED_REQUIREMENT_EXCEPTION,
    CWL_UNSUPPORTED_REQUIREMENT_EXIT_CODE,
)
from toil.deferred import DeferredFunctionManager
from toil.fileStores.abstractFileStore import AbstractFileStore
from toil.job import CheckpointJobDescription, Job, JobDescription
from toil.jobStores.abstractJobStore import AbstractJobStore
from toil.lib.expando import MagicExpando
from toil.lib.io import make_public_dir
from toil.lib.resources import (get_total_cpu_time,
                                get_total_cpu_time_and_memory_usage)
from toil.statsAndLogging import configure_root_logger, set_log_level
from toil.toilState import ToilState

logger = logging.getLogger(__name__)


<<<<<<< HEAD
def checkSuccessorReadyToRunMultiplePredecessors(
    successor: JobDescription,
    predecessor: JobDescription,
    jobStore: AbstractJobStore,
    toilState: ToilState,
) -> bool:
    """
    Handle the special cases of checking if a successor job is
    ready to run when there are multiple predecessors.

    :param successor: The successor which has failed.
    :param predecessor: The job which the successor comes after.

    """
    # See implementation note at the top of this file for discussion of multiple predecessors
    logger.debug(
        "Successor job: %s of job: %s has multiple " "predecessors",
        successor,
        predecessor,
    )
    logger.debug(
        "Already finished predecessors are: %s", successor.predecessorsFinished
    )

    # Get the successor JobDescription, which is cached
    if successor.jobStoreID not in toilState.jobsToBeScheduledWithMultiplePredecessors:
        # TODO: We're loading from the job store in an ad-hoc way!
        loaded = jobStore.load(successor.jobStoreID)
        toilState.jobsToBeScheduledWithMultiplePredecessors[
            successor.jobStoreID
        ] = loaded
    # TODO: we're clobbering a JobDescription we're passing around by value.
    successor = toilState.jobsToBeScheduledWithMultiplePredecessors[
        successor.jobStoreID
    ]

    logger.debug(
        "Already finished predecessors are (2) : %s", successor.predecessorsFinished
    )

    # Add the predecessor as a finished predecessor to the successor
    successor.predecessorsFinished.add(predecessor.jobStoreID)

    logger.debug(
        "Already finished predecessors are (3) : %s", successor.predecessorsFinished
    )

    # If the successor job's predecessors have all not all completed then
    # ignore the successor as is not yet ready to run
    assert len(successor.predecessorsFinished) <= successor.predecessorNumber
    if len(successor.predecessorsFinished) < successor.predecessorNumber:
        return False
    else:
        # Remove the successor job from the cache
        toilState.jobsToBeScheduledWithMultiplePredecessors.pop(successor.jobStoreID)
        return True


def nextChainable(
    predecessor: JobDescription,
    jobStore: AbstractJobStore,
    toilState: ToilState,
    config: Config,
) -> Optional[JobDescription]:
=======
class StatsDict(MagicExpando):
    """Subclass of MagicExpando for type-checking purposes."""

    jobs: List[str]


def nextChainable(predecessor: JobDescription, jobStore: AbstractJobStore, config: Config) -> Optional[JobDescription]:
>>>>>>> 1bd1db03
    """
    Returns the next chainable job's JobDescription after the given predecessor
    JobDescription, if one exists, or None if the chain must terminate.

    :param predecessor: The job to chain from
    :param jobStore: The JobStore to fetch JobDescriptions from.
    :param config: The configuration for the current run.
    :param toil.toilState.ToilState toilState: A local toilState, for providing a mutatable stack
    """
    #If no more jobs to run or services not finished, quit
    if len(predecessor.stack) == 0 or len(predecessor.services) > 0 or (isinstance(predecessor, CheckpointJobDescription) and predecessor.checkpoint != None):
        logger.debug("Stopping running chain of jobs: length of stack: %s, services: %s, checkpoint: %s",
                     len(predecessor.stack), len(predecessor.services), (isinstance(predecessor, CheckpointJobDescription) and predecessor.checkpoint != None))
        return None

    #    logger.debug("Length of stack: %s",len(predecessor.stack))
    #    logger.debug("Number of : %s",len(predecessor.stack))
    if (
        len(predecessor.stack) > 1
        and len(predecessor.stack[-1]) > 0
        and len(predecessor.stack[-2]) > 0
    ):
        # TODO: Without a real stack list we can freely mutate, we can't chain
        # to a child, which may branch, and then go back and do the follow-ons
        # of the original job.
        # TODO: Go back to a free-form stack list and require some kind of
        # stack build phase?
        # logger.debug("Job has both children and follow-ons - let's see if this breaks")
        logger.debug(
            "Stopping running chain of jobs because job has both children and follow-ons"
        )
        return None

    #Get the next set of jobs to run
    jobs = predecessor.nextSuccessors()
    if len(jobs) == 0:
        # If there are no jobs, we might just not have any children.
        logger.debug("Stopping running chain of jobs because job has no ready children or follow-ons")
        return None

    #If there are 2 or more jobs to run in parallel we quit
    if len(jobs) >= 2:
        logger.debug(
            "No more jobs can run in series by this worker," " it's got %i children",
            len(jobs),
        )
        return None

    # Grab the only job that should be there.
    successorID = next(iter(jobs))

    # Load the successor JobDescription
    successor = jobStore.load_job(successorID)

    #We check the requirements of the successor to see if we can run it
    #within the current worker
    if successor.memory > predecessor.memory:
        logger.debug("We need more memory for the next job, so finishing")
        return None
    if successor.cores > predecessor.cores:
        logger.debug("We need more cores for the next job, so finishing")
        return None
    if successor.disk > predecessor.disk:
        logger.debug("We need more disk for the next job, so finishing")
        return None
    if successor.preemptable != predecessor.preemptable:
        logger.debug("Preemptability is different for the next job, returning to the leader")
        return None
    #    if (successor.predecessorNumber - len(successor.predecessorsFinished)) > 1:
    if not checkSuccessorReadyToRunMultiplePredecessors(
        successor, predecessor, jobStore, toilState
    ):
        logger.debug(
            "The next job has %i predecessors that are not yet "
            "recorded as finished; we must return to the leader.",
            successor.predecessorNumber,
        )
        logger.debug(successor.predecessorsFinished)
        return None
    else:
        logger.debug("all predecessors are finished, we can chain to the successor")

    if len(successor.services) > 0:
        logger.debug("The next job requires services that will not yet be started; we must return to the leader.")
        return None

    if isinstance(successor, CheckpointJobDescription):
        # Check if job is a checkpoint job and quit if so
        logger.debug("Next job is checkpoint, so finishing")
        return None

    # Made it through! This job is chainable.
    return successor


def workerScript(
    jobStore: AbstractJobStore,
    config: Config,
    jobName: str,
    jobStoreID: str,
    parentToilState: Optional[str],
    redirectOutputToLogFile: bool = True,
) -> int:
    """
    Worker process script, runs a job.

    :param jobStore: The JobStore to fetch JobDescriptions from.
    :param config: The configuration for the current run.
    :param jobName: The "job name" (a user friendly name) of the job to be run
    :param jobStoreID: The job store ID of the job to be run

    :param parentToilState: Pickle containing the parent toilState

    :return 1 if a job failed, or 0 if all jobs succeeded
    """

    configure_root_logger()
    set_log_level(config.logLevel)

    ##########################################
    #Create the worker killer, if requested
    ##########################################

    logFileByteReportLimit = config.maxLogFileSize

    if config.badWorker > 0 and random.random() < config.badWorker:
        # We need to kill the process we are currently in, to simulate worker
        # failure. We don't want to just send SIGKILL, because we can't tell
        # that from a legitimate OOM on our CI runner. We're going to send
        # SIGUSR1 so our terminations are distinctive, and then SIGKILL if that
        # didn't stick. We definitely don't want to do this from *within* the
        # process we are trying to kill, so we fork off. TODO: We can still
        # leave the killing code running after the main Toil flow is done, but
        # since it's now in a process instead of a thread, the main Python
        # process won't wait around for its timeout to expire. I think this is
        # better than the old thread-based way where all of Toil would wait
        # around to be killed.

        killTarget = os.getpid()
        sleepTime = config.badWorkerFailInterval * random.random()
        if os.fork() == 0:
            # We are the child
            # Let the parent run some amount of time
            time.sleep(sleepTime)
            # Kill it gently
            os.kill(killTarget, signal.SIGUSR1)
            # Wait for that to stick
            time.sleep(0.01)
            try:
                # Kill it harder. Hope the PID hasn't already been reused.
                # If we succeeded the first time, this will OSError
                os.kill(killTarget, signal.SIGKILL)
            except OSError:
                pass
            # Exit without doing any of Toil's cleanup
            os._exit(0)

        # We don't need to reap the child. Either it kills us, or we finish
        # before it does. Either way, init will have to clean it up for us.

    ##########################################
    #Load the environment for the job
    ##########################################

    #First load the environment for the job.
    with jobStore.read_shared_file_stream("environment.pickle") as fileHandle:
        environment = safeUnpickleFromStream(fileHandle)
    env_reject = {
        "TMPDIR",
        "TMP",
        "HOSTNAME",
        "HOSTTYPE",
        "HOME",
        "LOGNAME",
        "USER",
        "DISPLAY",
        "JAVA_HOME"
    }
    for i in environment:
        if i == "PATH":
            # Handle path specially. Sometimes e.g. leader may not include
            # /bin, but the Toil appliance needs it.
            if i in os.environ and os.environ[i] != '':
                # Use the provided PATH and then the local system's PATH
                os.environ[i] = environment[i] + ':' + os.environ[i]
            else:
                # Use the provided PATH only
                os.environ[i] = environment[i]
        elif i not in env_reject:
            os.environ[i] = environment[i]
    # sys.path is used by __import__ to find modules
    if "PYTHONPATH" in environment:
        for e in environment["PYTHONPATH"].split(':'):
            if e != '':
                sys.path.append(e)

    ##########################################
    #Setup the temporary directories.
    ##########################################
    # Dir to put all this worker's temp files in.
    assert config.workflowID
    toilWorkflowDir = Toil.getLocalWorkflowDir(config.workflowID, config.workDir)
    localWorkerTempDir = make_public_dir(in_directory=toilWorkflowDir)
    os.chmod(localWorkerTempDir, 0o755)

    ##########################################
    #Setup the logging
    ##########################################

    #This is mildly tricky because we don't just want to
    #redirect stdout and stderr for this Python process; we want to redirect it
    #for this process and all children. Consequently, we can't just replace
    #sys.stdout and sys.stderr; we need to mess with the underlying OS-level
    #file descriptors. See <http://stackoverflow.com/a/11632982/402891>

    #When we start, standard input is file descriptor 0, standard output is
    #file descriptor 1, and standard error is file descriptor 2.

    # Do we even want to redirect output? Let the config make us not do it.
    redirectOutputToLogFile = redirectOutputToLogFile and not config.disableWorkerOutputCapture

    #What file do we want to point FDs 1 and 2 to?
    tempWorkerLogPath = os.path.join(localWorkerTempDir, "worker_log.txt")

    if redirectOutputToLogFile:
        # Announce that we are redirecting logging, and where it will now go.
        # This is important if we are trying to manually trace a faulty worker invocation.
        logger.info("Redirecting logging to %s", tempWorkerLogPath)
        sys.stdout.flush()
        sys.stderr.flush()

        # Save the original stdout and stderr (by opening new file descriptors
        # to the same files)
        origStdOut = os.dup(1)
        origStdErr = os.dup(2)

        # Open the file to send stdout/stderr to.
        logFh = os.open(tempWorkerLogPath, os.O_WRONLY | os.O_CREAT | os.O_APPEND)

        # Replace standard output with a descriptor for the log file
        os.dup2(logFh, 1)

        # Replace standard error with a descriptor for the log file
        os.dup2(logFh, 2)

        # Since we only opened the file once, all the descriptors duped from
        # the original will share offset information, and won't clobber each
        # others' writes. See <http://stackoverflow.com/a/5284108/402891>. This
        # shouldn't matter, since O_APPEND seeks to the end of the file before
        # every write, but maybe there's something odd going on...

        # Close the descriptor we used to open the file
        os.close(logFh)

    debugging = logging.getLogger().isEnabledFor(logging.DEBUG)
    ##########################################
    # Worker log file trapped from here on in
    ##########################################

    jobAttemptFailed = False
    failure_exit_code = 1
    statsDict = StatsDict()  # type: ignore[no-untyped-call]
    statsDict.jobs = []
    statsDict.workers.logsToMaster = []

    def blockFn() -> bool:
        return True
    listOfJobs = [jobName]
    job = None
    try:

        # Put a message at the top of the log, just to make sure it's working.
        logger.info("---TOIL WORKER OUTPUT LOG---")
        sys.stdout.flush()

        logProcessContext(config)

        if parentToilState:
            logger.debug(parentToilState)
        else:
            logger.debug("parentToilState empty")

        ##########################################
        # Connect to the deferred function system
        ##########################################
        deferredFunctionManager = DeferredFunctionManager(toilWorkflowDir)

        ##########################################
        # Load the JobDescription
        ##########################################

        jobDesc = jobStore.load_job(jobStoreID)
        listOfJobs[0] = str(jobDesc)
        logger.debug("Parsed job description")

        ##########################################
        # Cleanup from any earlier invocation of the job
        ##########################################

        if jobDesc.command is None:
            logger.debug("Job description has no body to run.")
            # Cleanup jobs already finished
            predicate = lambda jID: jobStore.job_exists(jID)
            jobDesc.filterSuccessors(predicate)
            jobDesc.filterServiceHosts(predicate)
            logger.debug("Cleaned up any references to completed successor jobs")

        # This cleans the old log file which may
        # have been left if the job is being retried after a job failure.
        oldLogFile = jobDesc.logJobStoreFileID
        if oldLogFile is not None:
            jobDesc.logJobStoreFileID = None
            jobStore.update_job(jobDesc)  # Update first, before deleting any files
            jobStore.delete_file(oldLogFile)

        ##########################################
        # If a checkpoint exists, restart from the checkpoint
        ##########################################

        if isinstance(jobDesc, CheckpointJobDescription) and jobDesc.checkpoint is not None:
            # The job is a checkpoint, and is being restarted after previously completing
            logger.debug("Job is a checkpoint")
            # If the checkpoint still has extant successors or services, its
            # subtree didn't complete properly. We handle the restart of the
            # checkpoint here, removing its previous subtree.
            if next(jobDesc.successorsAndServiceHosts(), None) is not None:
                logger.debug("Checkpoint has failed; restoring")
                # Reduce the try count
                assert jobDesc.remainingTryCount >= 0
                jobDesc.remainingTryCount = max(0, jobDesc.remainingTryCount - 1)
                jobDesc.restartCheckpoint(jobStore)
            # Otherwise, the job and successors are done, and we can cleanup stuff we couldn't clean
            # because of the job being a checkpoint
            else:
                logger.debug("The checkpoint jobs seems to have completed okay, removing any checkpoint files to delete.")
                #Delete any remnant files
                list(map(jobStore.delete_file, list(filter(jobStore.file_exists, jobDesc.checkpointFilesToDelete))))

        ##########################################
        #Setup the stats, if requested
        ##########################################

        if config.stats:
            startClock = get_total_cpu_time()

        startTime = time.time()

        logger.debug(jobStore)
        # Get a snap shot of the current state of the jobs in the jobStore
        #   - creating a local version of the leader's ToilState
        if parentToilState:
            toilState = pickle.loads(base64.b64decode(parentToilState.encode("utf-8")))
        else:
            toilState = ToilState(jobStore, jobDesc, jobCache=None)

        while True:
            ##########################################
            #Run the job body, if there is one
            ##########################################

            logger.info("Working on job %s", jobDesc)

            if jobDesc.command is not None:
                assert jobDesc.command.startswith("_toil ")
                logger.debug("Got a command to run: %s" % jobDesc.command)
                # Load the job. It will use the same JobDescription we have been using.
                job = Job.loadJob(jobStore, jobDesc)
                if isinstance(jobDesc, CheckpointJobDescription):
                    # If it is a checkpoint job, save the command
                    jobDesc.checkpoint = jobDesc.command

                logger.info("Loaded body %s from description %s", job, jobDesc)

                # Create a fileStore object for the job
                fileStore = AbstractFileStore.createFileStore(jobStore, jobDesc, localWorkerTempDir, blockFn,
                                                              caching=not config.disableCaching)
                with job._executor(stats=statsDict if config.stats else None,
                                   fileStore=fileStore):
                    with deferredFunctionManager.open() as defer:
                        with fileStore.open(job):
                            # Get the next block function to wait on committing this job
                            blockFn = fileStore.waitForCommit

                            # Run the job, save new successors, and set up
                            # locally (but don't commit) successor
                            # relationships and job completion.
                            # Pass everything as name=value because Cactus
                            # likes to override _runner when it shouldn't and
                            # it needs some hope of finding the arguments it
                            # wants across multiple Toil versions. We also
                            # still pass a jobGraph argument to placate old
                            # versions of Cactus.
                            job._runner(jobGraph=None, jobStore=jobStore, fileStore=fileStore, defer=defer)

                # Accumulate messages from this job & any subsequent chained jobs
                statsDict.workers.logsToMaster += fileStore.loggingMessages

                logger.info("Completed body for %s", jobDesc)

            else:
                #The command may be none, in which case
                #the JobDescription is either a shell ready to be deleted or has
                #been scheduled after a failure to cleanup
                logger.debug("No user job to run, so finishing")
                break

            if AbstractFileStore._terminateEvent.is_set():
                raise RuntimeError("The termination flag is set")

            ##########################################
            #Establish if we can run another job within the worker
            ##########################################
            successor = nextChainable(jobDesc, jobStore, toilState, config)
            if successor is None or config.disableChaining:
                # Can't chain any more jobs. We are going to stop.

                logger.info("Not chaining from job %s", jobDesc)

                # TODO: Somehow the commit happens even if we don't start it here.

                break

            logger.info("Chaining from %s to %s", jobDesc, successor)

            ##########################################
            # We have a single successor job that is not a checkpoint job. We
            # reassign the ID of the current JobDescription to the successor.
            # We can then delete the successor JobDescription (under its old
            # ID) in the jobStore, as it is wholly incorporated into the
            # current one.
            ##########################################

            # Make sure nothing has gone wrong and we can really chain
            assert jobDesc.memory >= successor.memory
            assert jobDesc.cores >= successor.cores

            # Save the successor's original ID, so we can clean it (and its
            # body) up after we finish executing it.
            successorID = successor.jobStoreID

            # add the successor to the list of jobs run
            listOfJobs.append(str(successor))

            # Now we need to become that successor, under the original ID.
            successor.replace(jobDesc)
            jobDesc = successor

            # Problem: successor's job body is a file that will be cleaned up
            # when we delete the successor job by ID. We can't just move it. So
            # we need to roll up the deletion of the successor job by ID with
            # the deletion of the job ID we're currently working on.
            jobDesc.jobsToDelete.append(successorID)

            # Clone the now-current JobDescription (which used to be the successor).
            # TODO: Why??? Can we not?
            jobDesc = copy.deepcopy(jobDesc)

            # Build a fileStore to update the job and commit the replacement.
            # TODO: can we have a commit operation without an entire FileStore???
            fileStore = AbstractFileStore.createFileStore(jobStore, jobDesc, localWorkerTempDir, blockFn,
                                                          caching=not config.disableCaching)

            # Update blockFn to wait for that commit operation.
            blockFn = fileStore.waitForCommit

            # This will update the job once the previous job is done updating
            fileStore.startCommit(jobState=True)

            # Clone the current job description again, so that further updates
            # to it (such as new successors being added when it runs) occur
            # after the commit process we just kicked off, and aren't committed
            # early or partially.
            jobDesc = copy.deepcopy(jobDesc)

            logger.debug("Starting the next job")

        ##########################################
        #Finish up the stats
        ##########################################
        if config.stats:
            totalCPUTime, totalMemoryUsage = get_total_cpu_time_and_memory_usage()
            statsDict.workers.time = str(time.time() - startTime)
            statsDict.workers.clock = str(totalCPUTime - startClock)
            statsDict.workers.memory = str(totalMemoryUsage)

        # log the worker log path here so that if the file is truncated the path can still be found
        if redirectOutputToLogFile:
            logger.info("Worker log can be found at %s. Set --cleanWorkDir to retain this log", localWorkerTempDir)

        logger.info("Finished running the chain of jobs on this node, we ran for a total of %f seconds", time.time() - startTime)

    ##########################################
    #Trapping where worker goes wrong
    ##########################################
    except Exception as e: #Case that something goes wrong in worker
        traceback.print_exc()
        logger.error("Exiting the worker because of a failed job on host %s", socket.gethostname())
        if isinstance(e, CWL_UNSUPPORTED_REQUIREMENT_EXCEPTION):
            # We need to inform the leader that this is a CWL workflow problem
            # and it needs to inform its caller.
            failure_exit_code = CWL_UNSUPPORTED_REQUIREMENT_EXIT_CODE
        AbstractFileStore._terminateEvent.set()

    ##########################################
    #Wait for the asynchronous chain of writes/updates to finish
    ##########################################

    blockFn()

    ##########################################
    #All the asynchronous worker/update threads must be finished now,
    #so safe to test if they completed okay
    ##########################################

    if AbstractFileStore._terminateEvent.is_set():
        # Something has gone wrong.

        # Clobber any garbage state we have for this job from failing with
        # whatever good state is still stored in the JobStore
        jobDesc = jobStore.load_job(jobStoreID)
        # Remember that we failed
        jobAttemptFailed = True

    ##########################################
    #Cleanup
    ##########################################

    # Close the worker logging
    # Flush at the Python level
    sys.stdout.flush()
    sys.stderr.flush()
    if redirectOutputToLogFile:
        # Flush at the OS level
        os.fsync(1)
        os.fsync(2)

        # Close redirected stdout and replace with the original standard output.
        os.dup2(origStdOut, 1)

        # Close redirected stderr and replace with the original standard error.
        os.dup2(origStdErr, 2)

        # sys.stdout and sys.stderr don't need to be modified at all. We don't
        # need to call redirectLoggerStreamHandlers since they still log to
        # sys.stderr

        # Close our extra handles to the original standard output and standard
        # error streams, so we don't leak file handles.
        os.close(origStdOut)
        os.close(origStdErr)

    # Now our file handles are in exactly the state they were in before.

    # Copy back the log file to the global dir, if needed.
    # Note that we work with bytes instead of characters so we can seek
    # relative to the end (since Python won't decode Unicode backward, or even
    # interpret seek offsets in characters for us). TODO: We may get invalid or
    # just different Unicode by breaking up a character at the boundary!
    if jobAttemptFailed and redirectOutputToLogFile:
        jobDesc.logJobStoreFileID = logJobStoreFileID = jobStore.getEmptyFileStoreID(
            jobDesc.jobStoreID, cleanup=True
        )
        jobDesc.chainedJobs = listOfJobs
        with jobStore.update_file_stream(logJobStoreFileID) as w:
            with open(tempWorkerLogPath, 'rb') as f:
                if os.path.getsize(tempWorkerLogPath) > logFileByteReportLimit !=0:
                    if logFileByteReportLimit > 0:
                        f.seek(-logFileByteReportLimit, 2)  # seek to last tooBig bytes of file
                    elif logFileByteReportLimit < 0:
                        f.seek(logFileByteReportLimit, 0)  # seek to first tooBig bytes of file
                # Dump the possibly-invalid-Unicode bytes into the log file
                w.write(f.read()) # TODO load file using a buffer
        # Commit log file reference back to JobStore
        jobStore.update_job(jobDesc)

    elif ((debugging or (config.writeLogsFromAllJobs and not jobName.startswith(CWL_INTERNAL_JOBS)))
          and redirectOutputToLogFile):  # write log messages
        with open(tempWorkerLogPath, 'rb') as logFile:
            if os.path.getsize(tempWorkerLogPath) > logFileByteReportLimit != 0:
                if logFileByteReportLimit > 0:
                    logFile.seek(-logFileByteReportLimit, 2)  # seek to last tooBig bytes of file
                elif logFileByteReportLimit < 0:
                    logFile.seek(logFileByteReportLimit, 0)  # seek to first tooBig bytes of file
            # Make sure lines are Unicode so they can be JSON serialized as part of the dict.
            # We may have damaged the Unicode text by cutting it at an arbitrary byte so we drop bad characters.
            logMessages = [line.decode('utf-8', 'skip') for line in logFile.read().splitlines()]
        statsDict.logs.names = listOfJobs
        statsDict.logs.messages = logMessages

    if (debugging or config.stats or statsDict.workers.logsToMaster) and not jobAttemptFailed:  # We have stats/logging to report back
        jobStore.write_logs(json.dumps(statsDict, ensure_ascii=True))

    # Remove the temp dir
    cleanUp = config.cleanWorkDir
    if cleanUp == 'always' or (cleanUp == 'onSuccess' and not jobAttemptFailed) or (cleanUp == 'onError' and jobAttemptFailed):
        def make_parent_writable(func: Callable[[str], Any], path: str, _: Any) -> None:
            """
            When encountering an error removing a file or directory, make sure
            the parent directory is writable.

            cwltool likes to lock down directory permissions, and doesn't clean
            up after itself.
            """
            # Just chmod it for rwx for user. This can't work anyway if it isn't ours.
            try:
                os.chmod(os.path.dirname(path),  stat.S_IRUSR | stat.S_IWUSR | stat.S_IXUSR)
            except PermissionError as e:
                logger.error('Could not set permissions on %s to allow cleanup of %s: %s', os.path.dirname(path), path, e)
        shutil.rmtree(localWorkerTempDir, onerror=make_parent_writable)

    # This must happen after the log file is done with, else there is no place to put the log
    if (not jobAttemptFailed) and jobDesc.command == None and next(jobDesc.successorsAndServiceHosts(), None) is None:
        # We can now safely get rid of the JobDescription, and all jobs it chained up
        for otherID in jobDesc.jobsToDelete:
            jobStore.delete_job(otherID)
        jobStore.delete_job(str(jobDesc.jobStoreID))

    if jobAttemptFailed:
        return failure_exit_code
    else:
        return 0

def parse_args(args: List[str]) -> argparse.Namespace:
    """
    Parse command-line arguments to the worker.
    """

    # Drop the program name
    args = args[1:]

    # Make the parser
    parser = argparse.ArgumentParser()

    # Now add all the options to it

    # Base required job information
    parser.add_argument("jobName", type=str,
        help="Text name of the job being run")
    parser.add_argument("jobStoreLocator", type=str,
        help="Information required to connect to the job store")
    parser.add_argument("jobStoreID", type=str,
        help="ID of the job within the job store")

    # Additional worker abilities
    parser.add_argument("--context", default=[], action="append",
        help="""Pickled, base64-encoded context manager(s) to run job inside of.
                Allows the Toil leader to pass setup and cleanup work provided by the
                batch system, in the form of pickled Python context manager objects,
                that the worker can then run before/after the job on the batch
                system's behalf.""")

    parser.add_argument(
        "--toilState",
        default=None,
        type=str,
        help="""Pickled, base64-encoded copy of the Toul leader's toilState.""",
    )

    return parser.parse_args(args)


@contextmanager
def in_contexts(contexts: List[str]) -> Iterator[None]:
    """
    Unpickle and enter all the pickled, base64-encoded context managers in the
    given list. Then do the body, then leave them all.
    """

    if len(contexts) == 0:
        # Base case: nothing to do
        yield
    else:
        first = contexts[0]
        rest = contexts[1:]

        try:
            manager = pickle.loads(base64.b64decode(first.encode('utf-8')))
        except:
            exc_info = sys.exc_info()
            logger.error('Exception while unpickling context manager: ', exc_info=exc_info)
            raise

        with manager:
            # After entering this first context manager, do the rest.
            # It might set up stuff so we can decode later ones.
            with in_contexts(rest):
                yield


def main(argv: Optional[List[str]] = None) -> None:
    if argv is None:
        argv = sys.argv

    # Parse our command line
    options = parse_args(argv)

    # Parse input args
    jobName = argv[1]
    jobStoreLocator = argv[2]
    jobStoreID = argv[3]

    ##########################################
    #Load the jobStore/config file
    ##########################################

    jobStore = Toil.resumeJobStore(options.jobStoreLocator)
    config = jobStore.config

    with in_contexts(options.context):
        # Call the worker
        exit_code = workerScript(
            jobStore, config, options.jobName, options.jobStoreID, options.toilState
        )

    # Exit with its return value
    sys.exit(exit_code)<|MERGE_RESOLUTION|>--- conflicted
+++ resolved
@@ -50,7 +50,11 @@
 logger = logging.getLogger(__name__)
 
 
-<<<<<<< HEAD
+class StatsDict(MagicExpando):
+    """Subclass of MagicExpando for type-checking purposes."""
+
+    jobs: List[str]
+
 def checkSuccessorReadyToRunMultiplePredecessors(
     successor: JobDescription,
     predecessor: JobDescription,
@@ -115,15 +119,7 @@
     toilState: ToilState,
     config: Config,
 ) -> Optional[JobDescription]:
-=======
-class StatsDict(MagicExpando):
-    """Subclass of MagicExpando for type-checking purposes."""
-
-    jobs: List[str]
-
-
-def nextChainable(predecessor: JobDescription, jobStore: AbstractJobStore, config: Config) -> Optional[JobDescription]:
->>>>>>> 1bd1db03
+
     """
     Returns the next chainable job's JobDescription after the given predecessor
     JobDescription, if one exists, or None if the chain must terminate.
