--- conflicted
+++ resolved
@@ -54,78 +54,6 @@
     class ProxyConnectionError(BaseException): # type: ignore
         pass
 
-<<<<<<< HEAD
-=======
-class InvalidImportExportUrlException(Exception):
-    def __init__(self, url: ParseResult):
-        """
-        :param ParseResult url: The given URL
-        """
-        super().__init__("The URL '%s' is invalid." % url.geturl())
-
-
-class NoSuchJobException(Exception):
-    """Indicates that the specified job does not exist."""
-    def __init__(self, jobStoreID: FileID):
-        """
-        :param str jobStoreID: the jobStoreID that was mistakenly assumed to exist
-        """
-        super().__init__("The job '%s' does not exist." % jobStoreID)
-
-
-class ConcurrentFileModificationException(Exception):
-    """Indicates that the file was attempted to be modified by multiple processes at once."""
-    def __init__(self, jobStoreFileID: FileID):
-        """
-        :param str jobStoreFileID: the ID of the file that was modified by multiple workers
-               or processes concurrently
-        """
-        super().__init__('Concurrent update to file %s detected.' % jobStoreFileID)
-
-
-class NoSuchFileException(Exception):
-    """Indicates that the specified file does not exist."""
-    def __init__(self, jobStoreFileID: FileID, customName: Optional[str] = None, *extra: Any):
-        """
-        :param str jobStoreFileID: the ID of the file that was mistakenly assumed to exist
-        :param str customName: optionally, an alternate name for the nonexistent file
-        :param list extra: optional extra information to add to the error message
-        """
-        # Having the extra argument may help resolve the __init__() takes at
-        # most three arguments error reported in
-        # https://github.com/DataBiosphere/toil/issues/2589#issuecomment-481912211
-        if customName is None:
-            message = "File '%s' does not exist." % jobStoreFileID
-        else:
-            message = "File '%s' (%s) does not exist." % (customName, jobStoreFileID)
-
-        if extra:
-            # Append extra data.
-            message += " Extra info: " + " ".join((str(x) for x in extra))
-
-        super().__init__(message)
-
-
-class NoSuchJobStoreException(Exception):
-    """Indicates that the specified job store does not exist."""
-    def __init__(self, locator: str):
-        """
-        :param str locator: The location of the job store
-        """
-        super().__init__("The job store '%s' does not exist, so there is nothing to restart." % locator)
-
-
-class JobStoreExistsException(Exception):
-    """Indicates that the specified job store already exists."""
-    def __init__(self, locator: str):
-        """
-        :param str locator: The location of the job store
-        """
-        super().__init__(
-            "The job store '%s' already exists. Use --restart to resume the workflow, or remove "
-            "the job store with 'toil clean' to start the workflow from scratch." % locator)
-
->>>>>>> aa50bbfd
 
 class AbstractJobStore(ABC):
     """
@@ -1238,18 +1166,8 @@
         return url.scheme.lower() in ('http', 'https', 'ftp') and not export
 
     @classmethod
-<<<<<<< HEAD
     @retry(errors=[BadStatusLine, ErrorCondition(error=HTTPError, error_codes=[408, 500, 503])])
-    def getSize(cls, url: urlparse.ParseResult) -> Optional[int]:
-=======
-    @retry(errors=[BadStatusLine] + [
-                         ErrorCondition(
-                             error=HTTPError,
-                             error_codes=[408, 500, 503]
-                         )
-                     ])
     def getSize(cls, url: ParseResult) -> Optional[int]:
->>>>>>> aa50bbfd
         if url.scheme.lower() == 'ftp':
             return None
         with closing(urlopen(url.geturl())) as readable:
@@ -1258,18 +1176,8 @@
             return int(size) if size is not None else None
 
     @classmethod
-<<<<<<< HEAD
     @retry(errors=[BadStatusLine, ErrorCondition(error=HTTPError, error_codes=[408, 500, 503])])
-    def _readFromUrl(cls, url: urlparse.ParseResult, writable: Union[BytesIO, TextIO]) -> Tuple[int, bool]:
-=======
-    @retry(errors=[BadStatusLine] + [
-                         ErrorCondition(
-                             error=HTTPError,
-                             error_codes=[408, 500, 503]
-                         )
-                     ])
     def _readFromUrl(cls, url: ParseResult, writable: Union[BytesIO, TextIO]) -> Tuple[int, bool]:
->>>>>>> aa50bbfd
         # We can only retry on errors that happen as responses to the request.
         # If we start getting file data, and the connection drops, we fail.
         # So we don't have to worry about writing the start of the file twice.
