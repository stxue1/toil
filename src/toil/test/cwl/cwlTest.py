--- conflicted
+++ resolved
@@ -32,13 +32,7 @@
 
 import pytest
 
-<<<<<<< HEAD
-#from version_template import exactPython
-
 pkg_root = os.path.abspath(os.path.join(os.path.dirname(__file__), '..'))  # noqa
-=======
-pkg_root = os.path.abspath(os.path.join(os.path.dirname(__file__), ".."))  # noqa
->>>>>>> 5e9363df
 sys.path.insert(0, pkg_root)  # noqa
 
 from toil.cwl.utils import (
@@ -49,28 +43,16 @@
 from toil.fileStores import FileID
 from toil.fileStores.abstractFileStore import AbstractFileStore
 from toil.lib.threading import cpu_count
-<<<<<<< HEAD
 from toil.lib.aws import zone_to_region
 from toil.provisioners import cluster_factory
 from toil.provisioners.aws import get_best_aws_zone
-from toil.test import (ToilTest, needs_aws_ec2,
-                       needs_aws_s3,
-                       needs_cwl,
-                       needs_docker, needs_fetchable_appliance,
-                       needs_gridengine,
-                       needs_kubernetes,
-                       needs_lsf,
-                       needs_mesos,
-                       needs_parasol,
-                       needs_slurm,
-                       needs_torque,
-                       slow)
-=======
 from toil.test import (
-    ToilTest,
+    ToilTest, 
+    needs_aws_ec2,
     needs_aws_s3,
     needs_cwl,
-    needs_docker,
+    needs_docker, 
+    needs_fetchable_appliance,
     needs_gridengine,
     needs_kubernetes,
     needs_lsf,
@@ -80,7 +62,7 @@
     needs_torque,
     slow,
 )
->>>>>>> 5e9363df
+
 
 log = logging.getLogger(__name__)
 CONFORMANCE_TEST_TIMEOUT = 3600
