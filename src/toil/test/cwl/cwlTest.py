# Copyright (C) 2015-2021 Regents of the University of California
# Copyright (C) 2015 Curoverse, Inc
#
# Licensed under the Apache License, Version 2.0 (the "License");
# you may not use this file except in compliance with the License.
# You may obtain a copy of the License at
#
#     http://www.apache.org/licenses/LICENSE-2.0
#
# Unless required by applicable law or agreed to in writing, software
# distributed under the License is distributed on an "AS IS" BASIS,
# WITHOUT WARRANTIES OR CONDITIONS OF ANY KIND, either express or implied.
# See the License for the specific language governing permissions and
# limitations under the License.
import json
import logging
import os
import re
import shutil
import subprocess
import sys
import unittest
import uuid
import zipfile
from io import StringIO
from mock import Mock, call
from typing import Dict, List, MutableMapping, Optional
from urllib.request import urlretrieve

import psutil
import pytest

pkg_root = os.path.abspath(os.path.join(os.path.dirname(__file__), '..'))  # noqa
sys.path.insert(0, pkg_root)  # noqa

from toil.cwl.utils import visit_top_cwl_class, visit_cwl_class_and_reduce, download_structure
from toil.fileStores import FileID
from toil.fileStores.abstractFileStore import AbstractFileStore

from toil.test import (ToilTest,
                       needs_aws_s3,
                       needs_cwl,
                       needs_docker,
                       needs_gridengine,
                       needs_kubernetes,
                       needs_lsf,
                       needs_mesos,
                       needs_parasol,
                       needs_slurm,
                       needs_torque,
                       slow)

log = logging.getLogger(__name__)
CONFORMANCE_TEST_TIMEOUT = 3600


def run_conformance_tests(workDir: str, yml: str, caching: bool = False, batchSystem: str = None, selected_tests: str = None,
    selected_tags: str = None, extra_args: List[str] = [], must_support_all_features: bool = False) -> Optional[str]:
    """
    Run the CWL conformance tests.

    :param workDir: Directory to run tests in.

    :param yml: CWL test list YML to run tests from.

    :param caching: If True, use Toil file store caching.

    :param batchSystem: If set, use this batch system instead of the default single_machine.

    :param selected_tests: If set, use this description of test numbers to run (comma-separated numbers or ranges)

    :param selected_tags: As an alternative to selected_tests, run tests with the given tags.

    :param extra_args: Provide these extra arguments to toil-cwl-runner for each test.

    :param must_support_all_features: If set, fail if some CWL optional features are unsupported.
    """
    try:
        cmd = ['cwltest',
               '--verbose',
               '--tool=toil-cwl-runner',
               f'--test={yml}',
               '--timeout=2400',
               f'--basedir={workDir}']
        if selected_tests:
            cmd.append(f'-n={selected_tests}')
        if selected_tags:
            cmd.append(f'--tags={selected_tags}')

        args_passed_directly_to_toil = [f'--disableCaching={not caching}',
                                        '--clean=always',
                                        '--logDebug'] + extra_args

        if 'SINGULARITY_DOCKER_HUB_MIRROR' in os.environ:
            args_passed_directly_to_toil.append('--setEnv=SINGULARITY_DOCKER_HUB_MIRROR')

        job_store_override = None

        if batchSystem == 'kubernetes':
            # Run tests in parallel on Kubernetes.
            # We can throw a bunch at it at once and let Kubernetes schedule.
            cmd.append('-j8')
        else:
            # Run tests in parallel on the local machine
            cmd.append(f'-j{int(psutil.cpu_count()/2)}')

        if batchSystem:
            args_passed_directly_to_toil.append(f"--batchSystem={batchSystem}")
        cmd.extend(['--'] + args_passed_directly_to_toil)

        log.info("Running: '%s'", "' '".join(cmd))
        try:
            output = subprocess.check_output(cmd, cwd=workDir, stderr=subprocess.STDOUT)
        finally:
            if job_store_override:
                # Clean up the job store we used for all the tests, if it is still there.
                subprocess.run(['toil', 'clean', job_store_override])

    except subprocess.CalledProcessError as e:
        only_unsupported = False
        # check output -- if we failed but only have unsupported features, we're okay
        p = re.compile(r"(?P<failures>\d+) failures, (?P<unsupported>\d+) unsupported features")

        error_log = e.output.decode('utf-8')
        for line in error_log.split('\n'):
            m = p.search(line)
            if m:
                if int(m.group("failures")) == 0 and int(m.group("unsupported")) > 0:
                    only_unsupported = True
                    break
        if (not only_unsupported) or must_support_all_features:
            print(error_log)
            raise e


@needs_cwl
class CWLv10Test(ToilTest):
    def setUp(self):
        """Runs anew before each test to create farm fresh temp dirs."""
        self.outDir = f'/tmp/toil-cwl-test-{str(uuid.uuid4())}'
        os.makedirs(self.outDir)
        self.rootDir = self._projectRootPath()
        self.cwlSpec = os.path.join(self.rootDir, 'src/toil/test/cwl/spec')
        self.workDir = os.path.join(self.cwlSpec, 'v1.0')
        # The latest cwl git commit hash from https://github.com/common-workflow-language/common-workflow-language.
        # Update it to get the latest tests.
        testhash = '6a955874ade22080b8ef962b4e0d6e408112c1ef'  # Date:   Tue Dec 16 2020 8:43pm PST
        url = 'https://github.com/common-workflow-language/common-workflow-language/archive/%s.zip' % testhash
        if not os.path.exists(self.cwlSpec):
            urlretrieve(url, 'spec.zip')
            with zipfile.ZipFile('spec.zip', 'r') as z:
                z.extractall()
            shutil.move('common-workflow-language-%s' % testhash, self.cwlSpec)
            os.remove('spec.zip')

    def tearDown(self):
        """Clean up outputs."""
        if os.path.exists(self.outDir):
            shutil.rmtree(self.outDir)
        unittest.TestCase.tearDown(self)

    def _tester(self, cwlfile, jobfile, expect, main_args=[], out_name="output"):
        from toil.cwl import cwltoil
        st = StringIO()
        main_args = main_args[:]
        main_args.extend(['--outdir', self.outDir,
                          os.path.join(self.rootDir, cwlfile), os.path.join(self.rootDir, jobfile)])
        cwltoil.main(main_args, stdout=st)
        out = json.loads(st.getvalue())
        out[out_name].pop("http://commonwl.org/cwltool#generation", None)
        out[out_name].pop("nameext", None)
        out[out_name].pop("nameroot", None)
        self.assertEqual(out, expect)

    def _debug_worker_tester(self, cwlfile, jobfile, expect):
        from toil.cwl import cwltoil
        st = StringIO()
        cwltoil.main(['--debugWorker', '--outdir', self.outDir,
                     os.path.join(self.rootDir, cwlfile),
                     os.path.join(self.rootDir, jobfile)], stdout=st)
        out = json.loads(st.getvalue())
        out["output"].pop("http://commonwl.org/cwltool#generation", None)
        out["output"].pop("nameext", None)
        out["output"].pop("nameroot", None)
        self.assertEqual(out, expect)

    def revsort(self, cwl_filename, tester_fn):
        tester_fn('src/toil/test/cwl/' + cwl_filename,
                  'src/toil/test/cwl/revsort-job.json',
                  self._expected_revsort_output(self.outDir))

    def download(self, inputs, tester_fn):
        input_location = os.path.join('src/toil/test/cwl', inputs)
        tester_fn('src/toil/test/cwl/download.cwl',
                  input_location,
                  self._expected_download_output(self.outDir))

    def test_mpi(self):
        from toil.cwl import cwltoil
        stdout = StringIO()
        main_args = ['--outdir', self.outDir,
                     '--enable-dev',
                     '--enable-ext',
                     '--mpi-config-file', os.path.join(self.rootDir, 'src/toil/test/cwl/mock_mpi/fake_mpi.yml'),
                     os.path.join(self.rootDir, 'src/toil/test/cwl/mpi_simple.cwl')]
        cwltoil.main(main_args, stdout=stdout)
        out = json.loads(stdout.getvalue())
        with open(out.get('pids', {}).get('location')[len('file://'):], 'r') as f:
            two_pids = [int(i) for i in f.read().split()]
        self.assertEqual(len(two_pids), 2)
        self.assertTrue(isinstance(two_pids[0], int))
        self.assertTrue(isinstance(two_pids[1], int))

    @needs_aws_s3
    def test_s3_as_secondary_file(self):
        from toil.cwl import cwltoil
        stdout = StringIO()
        main_args = ['--outdir', self.outDir,
                     os.path.join(self.rootDir, 'src/toil/test/cwl/s3_secondary_file.cwl'),
                     os.path.join(self.rootDir, 'src/toil/test/cwl/s3_secondary_file.json')]
        cwltoil.main(main_args, stdout=stdout)
        out = json.loads(stdout.getvalue())
        self.assertEqual(out['output']['checksum'], 'sha1$d14dd02e354918b4776b941d154c18ebc15b9b38')
        self.assertEqual(out['output']['size'], 24)
        with open(out['output']['location'][len('file://'):], 'r') as f:
            self.assertEqual(f.read().strip(), 'When is s4 coming out?')

    def test_run_revsort(self):
        self.revsort('revsort.cwl', self._tester)

    def test_run_revsort2(self):
        self.revsort('revsort2.cwl', self._tester)

    def test_run_revsort_debug_worker(self):
        self.revsort('revsort.cwl', self._debug_worker_tester)

    @needs_aws_s3
    def test_run_s3(self):
        self.download('download_s3.json', self._tester)

    def test_run_http(self):
        self.download('download_http.json', self._tester)

    def test_run_https(self):
        self.download('download_https.json', self._tester)

    @slow
    def test_bioconda(self):
        self._tester('src/toil/test/cwl/seqtk_seq.cwl',
                     'src/toil/test/cwl/seqtk_seq_job.json',
                     self._expected_seqtk_output(self.outDir),
                     main_args=["--beta-conda-dependencies"],
                     out_name="output1")

    @needs_docker
    def test_biocontainers(self):
        self._tester('src/toil/test/cwl/seqtk_seq.cwl',
                     'src/toil/test/cwl/seqtk_seq_job.json',
                     self._expected_seqtk_output(self.outDir),
                     main_args=["--beta-use-biocontainers"],
                     out_name="output1")

    @slow
    def test_restart(self):
        """
        Enable restarts with toil-cwl-runner -- run failing test, re-run correct test.
        Only implemented for single machine.
        """
        log.info('Running CWL Test Restart.  Expecting failure, then success.')
        from toil.cwl import cwltoil
        from toil.jobStores.abstractJobStore import NoSuchJobStoreException
        from toil.leader import FailedJobsException
        outDir = self._createTempDir()
        cwlDir = os.path.join(self._projectRootPath(), "src", "toil", "test", "cwl")
        cmd = ['--outdir', outDir, '--jobStore', os.path.join(outDir, 'jobStore'), "--no-container",
               os.path.join(cwlDir, "revsort.cwl"), os.path.join(cwlDir, "revsort-job.json")]

        # create a fake rev bin that actually points to the "date" binary
        cal_path = [d for d in os.environ["PATH"].split(':') if os.path.exists(os.path.join(d, 'date'))][-1]
        os.symlink(os.path.join(cal_path, 'date'), f'{os.path.join(outDir, "rev")}')

        def path_with_bogus_rev():
            # append to the front of the PATH so that we check there first
            return f'{outDir}:' + os.environ["PATH"]

        orig_path = os.environ["PATH"]
        # Force a failure by trying to use an incorrect version of `rev` from the PATH
        os.environ["PATH"] = path_with_bogus_rev()
        try:
            cwltoil.main(cmd)
            self.fail("Expected problem job with incorrect PATH did not fail")
        except FailedJobsException:
            pass
        # Finish the job with a correct PATH
        os.environ["PATH"] = orig_path
        cwltoil.main(["--restart"] + cmd)
        # Should fail because previous job completed successfully
        try:
            cwltoil.main(["--restart"] + cmd)
            self.fail("Restart with missing directory did not fail")
        except NoSuchJobStoreException:
            pass

    @slow
    @pytest.mark.timeout(CONFORMANCE_TEST_TIMEOUT)
    def test_run_conformance_with_caching(self):
        self.test_run_conformance(caching=True)

    @slow
    @pytest.mark.timeout(CONFORMANCE_TEST_TIMEOUT)
    def test_run_conformance(self, batchSystem=None, caching=False, selected_tests=None):
        run_conformance_tests(workDir=self.workDir,
                              yml='conformance_test_v1.0.yaml',
                              caching=caching,
                              batchSystem=batchSystem,
                              selected_tests=selected_tests)

    @slow
    @needs_lsf
    @unittest.skip
    def test_lsf_cwl_conformance(self, **kwargs):
        return self.test_run_conformance(batchSystem="lsf", **kwargs)

    @slow
    @needs_slurm
    @unittest.skip
    def test_slurm_cwl_conformance(self, **kwargs):
        return self.test_run_conformance(batchSystem="slurm", **kwargs)

    @slow
    @needs_torque
    @unittest.skip
    def test_torque_cwl_conformance(self, **kwargs):
        return self.test_run_conformance(batchSystem="torque", **kwargs)

    @slow
    @needs_gridengine
    @unittest.skip
    def test_gridengine_cwl_conformance(self, **kwargs):
        return self.test_run_conformance(batchSystem="grid_engine", **kwargs)

    @slow
    @needs_mesos
    @unittest.skip
    def test_mesos_cwl_conformance(self, **kwargs):
        return self.test_run_conformance(batchSystem="mesos", **kwargs)

    @slow
    @needs_parasol
    @unittest.skip
    def test_parasol_cwl_conformance(self, **kwargs):
        return self.test_run_conformance(batchSystem="parasol", **kwargs)

    @slow
    @needs_kubernetes
    @pytest.mark.xfail
    def test_kubernetes_cwl_conformance(self, **kwargs):
        return self.test_run_conformance(batchSystem="kubernetes",
                                         **kwargs)

    @slow
    @needs_lsf
    @unittest.skip
    def test_lsf_cwl_conformance_with_caching(self):
        return self.test_lsf_cwl_conformance(caching=True)

    @slow
    @needs_slurm
    @unittest.skip
    def test_slurm_cwl_conformance_with_caching(self):
        return self.test_slurm_cwl_conformance(caching=True)

    @slow
    @needs_torque
    @unittest.skip
    def test_torque_cwl_conformance_with_caching(self):
        return self.test_torque_cwl_conformance(caching=True)

    @slow
    @needs_gridengine
    @unittest.skip
    def test_gridengine_cwl_conformance_with_caching(self):
        return self.test_gridengine_cwl_conformance(caching=True)

    @slow
    @needs_mesos
    @unittest.skip
    def test_mesos_cwl_conformance_with_caching(self):
        return self.test_mesos_cwl_conformance(caching=True)

    @slow
    @needs_parasol
    @unittest.skip
    def test_parasol_cwl_conformance_with_caching(self):
        return self.test_parasol_cwl_conformance(caching=True)

    @slow
    @needs_kubernetes
    @pytest.mark.xfail
    def test_kubernetes_cwl_conformance_with_caching(self):
        return self.test_kubernetes_cwl_conformance(caching=True)

    @staticmethod
    def _expected_seqtk_output(outDir):
        # Having unicode string literals isn't necessary for the assertion but
        # makes for a less noisy diff in case the assertion fails.
        loc = 'file://' + os.path.join(outDir, 'out')
        return {
            'output1':  {
                'location': loc,
                'checksum': 'sha1$322e001e5a99f19abdce9f02ad0f02a17b5066c2',
                'basename': 'out',
                'class': 'File',
                'size': 150}}

    @staticmethod
    def _expected_revsort_output(outDir):
        # Having unicode string literals isn't necessary for the assertion but
        # makes for a less noisy diff in case the assertion fails.
        loc = 'file://' + os.path.join(outDir, 'output.txt')
        return {
            'output': {
                'location': loc,
                'basename': 'output.txt',
                'size': 1111,
                'class': 'File',
                'checksum': 'sha1$b9214658cc453331b62c2282b772a5c063dbd284'}}

    @staticmethod
    def _expected_download_output(outDir):
        # Having unicode string literals isn't necessary for the assertion but
        # makes for a less noisy diff in case the assertion fails.
        loc = 'file://' + os.path.join(outDir, 'output.txt')
        return {
            'output': {
                'location': loc,
                'basename': 'output.txt',
                'size': 0,
                'class': 'File',
                'checksum': 'sha1$da39a3ee5e6b4b0d3255bfef95601890afd80709'}}


@needs_cwl
class CWLv11Test(ToilTest):
    @classmethod
    def setUpClass(cls):
        """Runs anew before each test to create farm fresh temp dirs."""
        cls.outDir = f'/tmp/toil-cwl-v1_1-test-{str(uuid.uuid4())}'
        os.makedirs(cls.outDir)
        cls.rootDir = cls._projectRootPath()
        cls.cwlSpec = os.path.join(cls.rootDir, 'src/toil/test/cwl/spec_v11')
        cls.test_yaml = os.path.join(cls.cwlSpec, 'conformance_tests.yaml')
        # TODO: Use a commit zip in case someone decides to rewrite master's history?
        url = 'https://github.com/common-workflow-language/cwl-v1.1.git'
        commit = '664835e83eb5e57eee18a04ce7b05fb9d70d77b7'
        p = subprocess.Popen(f'git clone {url} {cls.cwlSpec} && cd {cls.cwlSpec} && git checkout {commit}', shell=True)
        p.communicate()

    def tearDown(self):
        """Clean up outputs."""
        if os.path.exists(self.outDir):
            shutil.rmtree(self.outDir)
        unittest.TestCase.tearDown(self)

    @slow
    @pytest.mark.timeout(CONFORMANCE_TEST_TIMEOUT)
    def test_run_conformance(self, **kwargs):
        run_conformance_tests(workDir=self.cwlSpec,
                              yml=self.test_yaml,
                              **kwargs)

    @slow
    @pytest.mark.timeout(CONFORMANCE_TEST_TIMEOUT)
    def test_run_conformance_with_caching(self):
        self.test_run_conformance(caching=True)

    @slow
    @needs_kubernetes
    @pytest.mark.xfail
    def test_kubernetes_cwl_conformance(self, **kwargs):
        return self.test_run_conformance(batchSystem="kubernetes",
                                         **kwargs)


    @slow
    @needs_kubernetes
    @pytest.mark.xfail
    def test_kubernetes_cwl_conformance_with_caching(self):
        return self.test_kubernetes_cwl_conformance(caching=True)


@needs_cwl
class CWLv12Test(ToilTest):
    @classmethod
    def setUpClass(cls):
        """Runs anew before each test to create farm fresh temp dirs."""
        cls.outDir = f'/tmp/toil-cwl-v1_2-test-{str(uuid.uuid4())}'
        os.makedirs(cls.outDir)
        cls.rootDir = cls._projectRootPath()
        cls.cwlSpec = os.path.join(cls.rootDir, 'src/toil/test/cwl/spec_v12')
        cls.test_yaml = os.path.join(cls.cwlSpec, 'conformance_tests.yaml')
        # TODO: Use a commit zip in case someone decides to rewrite master's history?
        url = 'https://github.com/common-workflow-language/cwl-v1.2.git'
        commit = '8c3fd9d9f0209a51c5efacb1c7bc02a1164688d6'
        p = subprocess.Popen(f'git clone {url} {cls.cwlSpec} && cd {cls.cwlSpec} && git checkout {commit}', shell=True)
        p.communicate()

    def tearDown(self):
        """Clean up outputs."""
        if os.path.exists(self.outDir):
            shutil.rmtree(self.outDir)
        unittest.TestCase.tearDown(self)

    @slow
    @pytest.mark.timeout(CONFORMANCE_TEST_TIMEOUT)
    def test_run_conformance(self, **kwargs):
        run_conformance_tests(workDir=self.cwlSpec,
                              yml=self.test_yaml,
                              **kwargs)

    @slow
    @pytest.mark.timeout(CONFORMANCE_TEST_TIMEOUT)
    def test_run_conformance_with_caching(self):
        self.test_run_conformance(caching=True)

    @slow
    @pytest.mark.timeout(CONFORMANCE_TEST_TIMEOUT)
    def test_run_conformance_with_in_place_update(self):
        """
        Make sure that with --bypass-file-store we properly support in place
        update on a single node, and that this doesn't break any other
        features.
        """
        self.test_run_conformance(extra_args=['--bypass-file-store'],
                                  must_support_all_features=True)

    def run_kubernetes_cwl_conformance(self, **kwargs):
        """
        Run the CWL conformance tests on Kubernetes, passing along keyword
        arguments.
        """
        return self.test_run_conformance(batchSystem="kubernetes",
                                         **kwargs)
    @slow
    @needs_kubernetes
    @pytest.mark.timeout(CONFORMANCE_TEST_TIMEOUT)
    def test_kubernetes_cwl_group(self):
        for caching in [True, False]:
            self.run_kubernetes_cwl_conformance(selected_tests="20,35,39,42,56", caching=caching)

@needs_cwl
class CWLSmallTests(ToilTest):
    def test_usage_message(self):
        """
        This is purely to ensure a (more) helpful error message is printed if a user does
        not order their positional args correctly [cwl, cwl-job (json/yml/yaml), jobstore].
        """
        toil = 'toil-cwl-runner'
        cwl = 'test/cwl/revsort.cwl'
        cwl_job_json = 'test/cwl/revsort-job.json'
        jobstore = 'delete-test-toil'
        random_option_1 = '--logInfo'
        random_option_2 = '--disableCaching=false'
        cmd_wrong_ordering_1 = [toil, cwl, cwl_job_json, jobstore, random_option_1, random_option_2]
        cmd_wrong_ordering_2 = [toil, cwl, jobstore, random_option_1, random_option_2, cwl_job_json]
        cmd_wrong_ordering_3 = [toil, jobstore, random_option_1, random_option_2, cwl, cwl_job_json]

        for cmd in [cmd_wrong_ordering_1, cmd_wrong_ordering_2, cmd_wrong_ordering_3]:
            p = subprocess.Popen(cmd, stdout=subprocess.PIPE, stderr=subprocess.PIPE)
            stdout, stderr = p.communicate()
            self.assertIn(b'Usage: toil-cwl-runner [options] example.cwl example-job.yaml', stderr)
            self.assertIn(b'All positional arguments [cwl, yml_or_json] '
                          b'must always be specified last for toil-cwl-runner.', stderr)

    def test_workflow_echo_string(self):
        toil = 'toil-cwl-runner'
        jobstore = f'--jobStore=file:explicit-local-jobstore-{uuid.uuid4()}'
        option_1 = '--strict-memory-limit'
        option_2 = '--force-docker-pull'
        option_3 = '--clean=always'
        cwl = os.path.join(self._projectRootPath(), 'src/toil/test/cwl/echo_string.cwl')
        cmd = [toil, jobstore, option_1, option_2, option_3, cwl]
        log.debug(f'Now running: {" ".join(cmd)}')
        p = subprocess.Popen(cmd, stdout=subprocess.PIPE, stderr=subprocess.PIPE)
        stdout, stderr = p.communicate()
        assert stdout == b'{}', f"Got wrong output: {stdout}\nWith error: {stderr}"
        assert b'Finished toil run successfully' in stderr
        assert p.returncode == 0

<<<<<<< HEAD

@needs_cwl
class CWLToilOptimizeTests(ToilTest):
    def setUp(self):
        """Runs anew before each test to create farm fresh temp dirs."""
        self.outDir = f'/tmp/toil-cwl-test-{str(uuid.uuid4())}'
        os.makedirs(self.outDir)
        self.rootDir = self._projectRootPath()
        self.jobDir = os.path.join(self.outDir, 'jobStore')
        self.statDir = os.path.join(self.jobDir, 'stats')

    def tearDown(self):
        """Clean up outputs."""
        if os.path.exists(self.outDir):
            shutil.rmtree(self.outDir)
        unittest.TestCase.tearDown(self)

    def _tester(self, cwlfile, jobfile, expect, main_args=[]):
        from toil.cwl import cwltoil
        st = StringIO()
        main_args = main_args[:]
        main_args.extend(['--logDebug','--stats','--outdir', self.outDir, '--jobStore', self.jobDir,
                          os.path.join(self.rootDir, cwlfile), os.path.join(self.rootDir, jobfile)])
        cwltoil.main(main_args, stdout=st)
        out = self._extract_job_lists()
        self.assertEqual(out, expect)

    def _match_extract_string(self, stringin):
        import re
        search_pattern = re.compile('^.* (\w*) kind-CWLJob/instance-.*$')
        if search_pattern.match(stringin):
            return(search_pattern.sub(r'\1',stringin))
        else:
            return(None)

    def _extract_job_lists(self):
        worker_list = []
        for filename in os.listdir(self.statDir):
            with open(os.path.join(self.statDir,filename)) as f:
                test_json = json.load(f)
                if 'workers' in test_json.keys() and len(test_json['jobs']) > 0:
                    job_list = [self._match_extract_string(x) for x in test_json['logs']['names']]
                    if not all(x == None for x in job_list):
                        worker_list.append(job_list)
        worker_list.sort()
        return(worker_list)

    def test_biobb_success(self):
        self._tester('src/toil/test/cwl/md_list_reduced_2nests.cwl',
                     'src/toil/test/cwl/md_list_reduced.json',
                     [['genion'], ['grompp'], ['pdb2gmx', 'editconf'], ['solvate']],
                     main_args=[])

    def test_biobb_fail(self):
        self._tester('src/toil/test/cwl/md_list_reduced.cwl',
                     'src/toil/test/cwl/md_list_reduced.json',
                     [['genion'], ['grompp'], ['pdb2gmx', 'editconf'], ['solvate']],
                     main_args=[])
=======
    def test_visit_top_cwl_class(self):
        structure = {
            'class': 'Directory',
            'listing': [
                {
                    'class': 'Directory',
                    'listing': [
                        {'class': 'File'},
                        {
                            'class': 'File',
                            'secondaryFiles': [
                                {'class': 'Directory'},
                                {'class': 'File'},
                                {'cruft'}
                            ]
                        }
                    ]
                },
                {'some garbage': 'yep'},
                [],
                None
            ]
        }

        self.counter = 0
        def increment(thing: Dict) -> None:
            """
            Make sure we are at something CWL object like, and count it.
            """
            self.assertIn('class', thing)
            self.counter += 1

        # We should stop at the root when looking for a Directory
        visit_top_cwl_class(structure, ('Directory',), increment)
        self.assertEqual(self.counter, 1)

        # We should see the top-level files when looking for a file
        self.counter = 0
        visit_top_cwl_class(structure, ('File',), increment)
        self.assertEqual(self.counter, 2)

        # When looking for a file or a directory we should stop at the first match to either.
        self.counter = 0
        visit_top_cwl_class(structure, ('File', 'Directory'), increment)
        self.assertEqual(self.counter, 1)

    def test_visit_cwl_class_and_reduce(self):
        structure = {
            'class': 'Directory',
            'listing': [
                {
                    'class': 'Directory',
                    'listing': [
                        {'class': 'File'},
                        {
                            'class': 'File',
                            'secondaryFiles': [
                                {'class': 'Directory'},
                                {'class': 'File'},
                                {'cruft'}
                            ]
                        }
                    ]
                },
                {'some garbage': 'yep'},
                [],
                None
            ]
        }

        self.down_count = 0
        def op_down(thing: MutableMapping) -> int:
            """
            Grab the ID of the thing we are at, and count what we visit going
            down.
            """
            self.down_count += 1
            return id(thing)

        self.up_count = 0
        self.up_child_count = 0
        def op_up(thing: MutableMapping, down_value: int, child_results: List[str]) -> str:
            """
            Check the down return value and the up return values, and count
            what we visit going up and what child relationships we have.
            """
            self.assertEqual(down_value, id(thing))
            for res in child_results:
                self.assertEqual(res, "Sentinel value!")
                self.up_child_count += 1
            self.up_count += 1
            return "Sentinel value!"


        visit_cwl_class_and_reduce(structure, ('Directory',), op_down, op_up)
        self.assertEqual(self.down_count, 3)
        self.assertEqual(self.up_count, 3)
        # Only 2 child relationships
        self.assertEqual(self.up_child_count, 2)

    def test_download_structure(self) -> None:
        """
        Make sure that download_structure makes the right calls to what it thinks is the file store.
        """

        # Define what we would download
        fid1 = FileID('afile', 10, False)
        fid2 = FileID('adifferentfile', 1000, True)

        # And what directory structure it would be in
        structure = {
            'dir1': {
                'dir2': {
                    'f1': 'toilfile:' + fid1.pack(),
                    'f1again': 'toilfile:' + fid1.pack(),
                    'dir2sub': {}
                },
                'dir3': {}
            },
            'anotherfile': 'toilfile:' + fid2.pack()
        }

        # Say where to put it on the filesystem
        to_dir = self._createTempDir()

        # Make a fake file store
        file_store = Mock(AbstractFileStore)

        # These will be populated.
        # TODO: This cache seems unused. Remove it?
        # This maps filesystem path to CWL URI
        index = {}
        # This maps CWL URI to filesystem path
        existing = {}

        # Do the download
        download_structure(file_store, index, existing, structure, to_dir)

        # Check the results
        # 3 files should be made
        self.assertEqual(len(index), 3)
        # From 2 unique URIs
        self.assertEqual(len(existing), 2)

        # Make sure that the index contents (path to URI) are correct
        self.assertIn(os.path.join(to_dir, 'dir1/dir2/f1'), index)
        self.assertIn(os.path.join(to_dir, 'dir1/dir2/f1again'), index)
        self.assertIn(os.path.join(to_dir, 'anotherfile'), index)
        self.assertEqual(index[os.path.join(to_dir, 'dir1/dir2/f1')], structure['dir1']['dir2']['f1'])
        self.assertEqual(index[os.path.join(to_dir, 'dir1/dir2/f1again')], structure['dir1']['dir2']['f1again'])
        self.assertEqual(index[os.path.join(to_dir, 'anotherfile')], structure['anotherfile'])

        # And the existing contents (URI to path)
        self.assertIn('toilfile:' + fid1.pack(), existing)
        self.assertIn('toilfile:' + fid2.pack(), existing)
        self.assertIn(existing['toilfile:' + fid1.pack()], [os.path.join(to_dir, 'dir1/dir2/f1'), os.path.join(to_dir, 'dir1/dir2/f1again')])
        self.assertEqual(existing['toilfile:' + fid2.pack()], os.path.join(to_dir, 'anotherfile'))

        # The directory structure should be created for real
        self.assertTrue(os.path.isdir(os.path.join(to_dir, 'dir1')))
        self.assertTrue(os.path.isdir(os.path.join(to_dir, 'dir1/dir2')))
        self.assertTrue(os.path.isdir(os.path.join(to_dir, 'dir1/dir2/dir2sub')))
        self.assertTrue(os.path.isdir(os.path.join(to_dir, 'dir1/dir3')))

        # The file store should have been asked to do the download
        file_store.readGlobalFile.assert_has_calls([call(fid1, os.path.join(to_dir, 'dir1/dir2/f1'), symlink=True),
                                                    call(fid1, os.path.join(to_dir, 'dir1/dir2/f1again'), symlink=True),
                                                    call(fid2, os.path.join(to_dir, 'anotherfile'), symlink=True)], any_order=True)



>>>>>>> 165afd0b
<|MERGE_RESOLUTION|>--- conflicted
+++ resolved
@@ -587,66 +587,6 @@
         assert b'Finished toil run successfully' in stderr
         assert p.returncode == 0
 
-<<<<<<< HEAD
-
-@needs_cwl
-class CWLToilOptimizeTests(ToilTest):
-    def setUp(self):
-        """Runs anew before each test to create farm fresh temp dirs."""
-        self.outDir = f'/tmp/toil-cwl-test-{str(uuid.uuid4())}'
-        os.makedirs(self.outDir)
-        self.rootDir = self._projectRootPath()
-        self.jobDir = os.path.join(self.outDir, 'jobStore')
-        self.statDir = os.path.join(self.jobDir, 'stats')
-
-    def tearDown(self):
-        """Clean up outputs."""
-        if os.path.exists(self.outDir):
-            shutil.rmtree(self.outDir)
-        unittest.TestCase.tearDown(self)
-
-    def _tester(self, cwlfile, jobfile, expect, main_args=[]):
-        from toil.cwl import cwltoil
-        st = StringIO()
-        main_args = main_args[:]
-        main_args.extend(['--logDebug','--stats','--outdir', self.outDir, '--jobStore', self.jobDir,
-                          os.path.join(self.rootDir, cwlfile), os.path.join(self.rootDir, jobfile)])
-        cwltoil.main(main_args, stdout=st)
-        out = self._extract_job_lists()
-        self.assertEqual(out, expect)
-
-    def _match_extract_string(self, stringin):
-        import re
-        search_pattern = re.compile('^.* (\w*) kind-CWLJob/instance-.*$')
-        if search_pattern.match(stringin):
-            return(search_pattern.sub(r'\1',stringin))
-        else:
-            return(None)
-
-    def _extract_job_lists(self):
-        worker_list = []
-        for filename in os.listdir(self.statDir):
-            with open(os.path.join(self.statDir,filename)) as f:
-                test_json = json.load(f)
-                if 'workers' in test_json.keys() and len(test_json['jobs']) > 0:
-                    job_list = [self._match_extract_string(x) for x in test_json['logs']['names']]
-                    if not all(x == None for x in job_list):
-                        worker_list.append(job_list)
-        worker_list.sort()
-        return(worker_list)
-
-    def test_biobb_success(self):
-        self._tester('src/toil/test/cwl/md_list_reduced_2nests.cwl',
-                     'src/toil/test/cwl/md_list_reduced.json',
-                     [['genion'], ['grompp'], ['pdb2gmx', 'editconf'], ['solvate']],
-                     main_args=[])
-
-    def test_biobb_fail(self):
-        self._tester('src/toil/test/cwl/md_list_reduced.cwl',
-                     'src/toil/test/cwl/md_list_reduced.json',
-                     [['genion'], ['grompp'], ['pdb2gmx', 'editconf'], ['solvate']],
-                     main_args=[])
-=======
     def test_visit_top_cwl_class(self):
         structure = {
             'class': 'Directory',
@@ -816,6 +756,60 @@
                                                     call(fid1, os.path.join(to_dir, 'dir1/dir2/f1again'), symlink=True),
                                                     call(fid2, os.path.join(to_dir, 'anotherfile'), symlink=True)], any_order=True)
 
-
-
->>>>>>> 165afd0b
+@needs_cwl
+class CWLToilOptimizeTests(ToilTest):
+    def setUp(self):
+        """Runs anew before each test to create farm fresh temp dirs."""
+        self.outDir = f'/tmp/toil-cwl-test-{str(uuid.uuid4())}'
+        os.makedirs(self.outDir)
+        self.rootDir = self._projectRootPath()
+        self.jobDir = os.path.join(self.outDir, 'jobStore')
+        self.statDir = os.path.join(self.jobDir, 'stats')
+
+    def tearDown(self):
+        """Clean up outputs."""
+        if os.path.exists(self.outDir):
+            shutil.rmtree(self.outDir)
+        unittest.TestCase.tearDown(self)
+
+    def _tester(self, cwlfile, jobfile, expect, main_args=[]):
+        from toil.cwl import cwltoil
+        st = StringIO()
+        main_args = main_args[:]
+        main_args.extend(['--logDebug','--stats','--outdir', self.outDir, '--jobStore', self.jobDir,
+                          os.path.join(self.rootDir, cwlfile), os.path.join(self.rootDir, jobfile)])
+        cwltoil.main(main_args, stdout=st)
+        out = self._extract_job_lists()
+        self.assertEqual(out, expect)
+
+    def _match_extract_string(self, stringin):
+        import re
+        search_pattern = re.compile('^.* (\w*) kind-CWLJob/instance-.*$')
+        if search_pattern.match(stringin):
+            return(search_pattern.sub(r'\1',stringin))
+        else:
+            return(None)
+
+    def _extract_job_lists(self):
+        worker_list = []
+        for filename in os.listdir(self.statDir):
+            with open(os.path.join(self.statDir,filename)) as f:
+                test_json = json.load(f)
+                if 'workers' in test_json.keys() and len(test_json['jobs']) > 0:
+                    job_list = [self._match_extract_string(x) for x in test_json['logs']['names']]
+                    if not all(x == None for x in job_list):
+                        worker_list.append(job_list)
+        worker_list.sort()
+        return(worker_list)
+
+    def test_biobb_success(self):
+        self._tester('src/toil/test/cwl/md_list_reduced_2nests.cwl',
+                     'src/toil/test/cwl/md_list_reduced.json',
+                     [['genion'], ['grompp'], ['pdb2gmx', 'editconf'], ['solvate']],
+                     main_args=[])
+
+    def test_biobb_fail(self):
+        self._tester('src/toil/test/cwl/md_list_reduced.cwl',
+                     'src/toil/test/cwl/md_list_reduced.json',
+                     [['genion'], ['grompp'], ['pdb2gmx', 'editconf'], ['solvate']],
+                     main_args=[])