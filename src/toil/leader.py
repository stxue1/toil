--- conflicted
+++ resolved
@@ -727,19 +727,11 @@
         logger.debug("Finished the main loop: no jobs left to run.")
 
         # Consistency check the toil state
-<<<<<<< HEAD
-        assert self.toilState.updatedJobs == {}
-        # assert self.toilState.successorCounts == {}
-        # assert self.toilState.successorJobStoreIDToPredecessorJobs == {}
-        assert self.toilState.serviceJobStoreIDToPredecessorJob == {}
-        assert self.toilState.servicesIssued == {}
-=======
         assert self.toilState.bus.empty(), f"Pending messages at shutdown: {self.toilState.bus}"
-        assert self.toilState.successorCounts == {}, f"Jobs waiting on successors at shutdown: {self.toilState.successorCounts}"
-        assert self.toilState.successor_to_predecessors == {}, f"Successors pending for their predecessors at shutdown: {self.toilState.successor_to_predecessors}"
+        # assert self.toilState.successorCounts == {}, f"Jobs waiting on successors at shutdown: {self.toilState.successorCounts}"
+        # assert self.toilState.successor_to_predecessors == {}, f"Successors pending for their predecessors at shutdown: {self.toilState.successor_to_predecessors}"
         assert self.toilState.service_to_client == {}, f"Services pending for their clients at shutdown: {self.toilState.service_to_client}"
         assert self.toilState.servicesIssued == {}, f"Services running at shutdown: {self.toilState.servicesIssued}"
->>>>>>> 1ab9b448
         # assert self.toilState.jobsToBeScheduledWithMultiplePredecessors # These are not properly emptied yet
         # assert self.toilState.hasFailedSuccessors == set() # These are not properly emptied yet
 
