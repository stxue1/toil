# Copyright (C) 2015-2018 Regents of the University of California
#
# Licensed under the Apache License, Version 2.0 (the "License");
# you may not use this file except in compliance with the License.
# You may obtain a copy of the License at
#
#     http://www.apache.org/licenses/LICENSE-2.0
#
# Unless required by applicable law or agreed to in writing, software
# distributed under the License is distributed on an "AS IS" BASIS,
# WITHOUT WARRANTIES OR CONDITIONS OF ANY KIND, either express or implied.
# See the License for the specific language governing permissions and
# limitations under the License.

"""This script is a template for src/toil/version.py. Running it without arguments echoes all
globals, i.e. module attributes. Constant assignments will be echoed verbatim while callables
will be invoked and their result echoed as an assignment using the function name as the left-hand
side and the return value of the function as right-hand side. To prevent a module attribute from
being echoed, start or end the attribute name with an underscore. To print the value of a single
symbol, pass the name of that attribute to the script as a command line argument. You can also
import the expand_ function and invoke it directly with either no or exactly one argument."""

# Note to maintainers:
#
<<<<<<< HEAD
#  - don't import at module level unless you want the imported value to be included in the output
#  - only import from the Python standard run-time library (you can't have any dependencies)


baseVersion = '3.22.1a6'
=======
#  - don't import at module level unless you want the imported value to be
#    included in the output
#  - only import from the Python standard run-time library (you can't have any
#    dependencies)
#  - don't import even standard modules at global scope without renaming them
#    to have leading/trailing underscores

baseVersion = '3.23.1a1'
>>>>>>> 422a73cc
cgcloudVersion = '1.6.0a1.dev393'
dockerName = 'toil'


def version():
    """
    A version identifier that includes the full-legth commit SHA1 and an optional suffix to
    indicate that the working copy is dirty.
    """
    return _version()


def shortVersion():
    """
    A version identifier that includes the abbreviated commit SHA1 and an optional suffix to
    indicate that the working copy is dirty.
    """
    return _version(shorten=True)


def _version(shorten=False):
    return '-'.join(filter(None, [distVersion(),
                                  currentCommit()[:7 if shorten else None],
                                  ('dirty' if dirty() else None)]))


def distVersion():
    """The distribution version identifying a published release on PyPI."""
    from pkg_resources import parse_version
    if isinstance(parse_version(baseVersion), tuple):
        raise RuntimeError("Setuptools version 8.0 or newer required. Update by running "
                           "'pip install setuptools --upgrade'")
    return baseVersion

def exactPython():
    """
    Returns the Python command for the exact version of Python we are installed
    for. Something like 'python2.7' or 'python3.6'.
    """
    
    import sys

    return 'python{}.{}'.format(sys.version_info[0], sys.version_info[1])

def python():
    """
    Returns the Python command for the general version of Python we are
    installed for.  Something like 'python2.7' or 'python3'.

    We assume all Python 3s are sufficiently intercompatible that we can just
    use 'python3' here for all of them. This is useful because the Toil Docker
    appliance is only built for particular Python versions, and we would like
    workflows to work with a variety of leader Python versions.
    """

    import sys
    
    if sys.version_info[0] == 3:
        # Ignore minor version
        return 'python3'
    else:
        return exactPython() 

def _pythonVersionSuffix():
    """
    Returns a short string identifying the running version of Python. Toil
    appliances running the same Toil version but on different versions of
    Python as returned by this function are not compatible.
    """

    import sys

    # For now, we assume all Python 3 releases are intercompatible.
    # We also only tag the Python 2 releases specially, since Python 2 is old and busted.
    if sys.version_info[0] == 3:
        return ''
    else:
        return '-py{}'.format(sys.version_info[0])

def dockerTag():
    """The primary tag of the Docker image for the appliance. This uniquely identifies the appliance image."""
    return version() + _pythonVersionSuffix()


def dockerShortTag():
    """A secondary, shortened form of :func:`dockerTag` with which to tag the appliance image for convenience."""
    return shortVersion() + _pythonVersionSuffix()


def dockerMinimalTag():
    """
    A minimal tag with which to tag the appliance image for convenience. Does not include
    information about the git commit or working copy dirtyness.
    """
    return distVersion() + _pythonVersionSuffix()


def currentCommit():
    from subprocess import check_output
    try:
        output = check_output('git log --pretty=oneline -n 1 -- $(pwd)', shell=True).decode('utf-8').split()[0]
    except:
        # Return this we are not in a git environment.
        return '000'
    if isinstance(output, bytes):
        return output.decode('utf-8')
    return str(output)


def dockerRegistry():
    import os
    return os.getenv('TOIL_DOCKER_REGISTRY', 'quay.io/ucsc_cgl')


def dirty():
    from subprocess import call
    try:
        return 0 != call('(git diff --exit-code && git diff --cached --exit-code) > /dev/null', shell=True)
    except:
        return False  # In case the git call fails.


def expand_(name=None):
    variables = {k: v for k, v in globals().items()
                 if not k.startswith('_') and not k.endswith('_')}

    def resolve(k):
        v = variables[k]
        if callable(v):
            v = v()
        return v

    if name is None:
        return ''.join("%s = %s\n" % (k, repr(resolve(k))) for k, v in variables.items())
    else:
        return resolve(name)


def _main():
    import sys
    sys.stdout.write(expand_(*sys.argv[1:]))


if __name__ == '__main__':
    _main()<|MERGE_RESOLUTION|>--- conflicted
+++ resolved
@@ -22,22 +22,12 @@
 
 # Note to maintainers:
 #
-<<<<<<< HEAD
 #  - don't import at module level unless you want the imported value to be included in the output
 #  - only import from the Python standard run-time library (you can't have any dependencies)
-
-
-baseVersion = '3.22.1a6'
-=======
-#  - don't import at module level unless you want the imported value to be
-#    included in the output
-#  - only import from the Python standard run-time library (you can't have any
-#    dependencies)
 #  - don't import even standard modules at global scope without renaming them
 #    to have leading/trailing underscores
 
-baseVersion = '3.23.1a1'
->>>>>>> 422a73cc
+baseVersion = '3.23.1'
 cgcloudVersion = '1.6.0a1.dev393'
 dockerName = 'toil'
 
